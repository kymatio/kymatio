FROM nvidia/cuda:11.2.2-devel-ubuntu20.04

RUN apt-get update && \
    DEBIAN_FRONTEND=noninteractive apt-get install -y \
      cmake \
      gfortran \
      git \
      intel-mkl \
      python3-appdirs \
      python3-mako \
      python3-numpy \
      python3-pytest \
      python3-pytest-cov \
      python3-pytools \
      python3-pip \
      python3-venv \
      python3-yaml \
      curl \
      && \
    apt-get autoremove --purge -y && \
    apt-get autoclean -y && \
    rm -rf /var/cache/apt/* /var/lib/apt/lists/*

<<<<<<< HEAD
ADD http://icl.utk.edu/projectsfiles/magma/downloads/magma-2.5.4.tar.gz /tmp/
RUN cd /tmp && \
    tar xzf magma-*.tar.gz && \
    rm magma-*.tar.gz && \
    mkdir magma && cd magma && \
    CFLAGS=-I/usr/include/mkl CXXFLAGS=-I/usr/include/mkl cmake ../magma-* -DMKLROOT=/usr -DGPU_TARGET=sm_35 && \
    make -j4 && make install && \
    git clone --recursive --depth 1 -b v1.7.1 https://github.com/pytorch/pytorch /tmp/pytorch && \
    cd /tmp/pytorch && \
    CMAKE_INCLUDE_PATH=/usr/include/mkl TORCH_CUDA_ARCH_LIST=3.5 PYTORCH_BUILD_VERSION=1.7.1 PYTORCH_BUILD_NUMBER=1 python3 setup.py install && \
    cd /tmp && \
    rm -rf magma pytorch

=======
>>>>>>> 3083cd8b
RUN python3 -m pip install --upgrade pip

RUN python3 -m pip install \
      'numpy>=1.16' \
      scipy \
      configparser \
      'torchvision==0.8.2' \
      scikit-cuda \
      cupy \
      'tensorflow-gpu>=2.0.0a0' \
      scikit-learn<|MERGE_RESOLUTION|>--- conflicted
+++ resolved
@@ -1,49 +1,29 @@
-FROM nvidia/cuda:11.2.2-devel-ubuntu20.04
+FROM nvidia/cuda:10.0-devel-ubuntu18.04
 
 RUN apt-get update && \
     DEBIAN_FRONTEND=noninteractive apt-get install -y \
-      cmake \
-      gfortran \
-      git \
-      intel-mkl \
+      libcudnn7 \
       python3-appdirs \
       python3-mako \
-      python3-numpy \
       python3-pytest \
       python3-pytest-cov \
       python3-pytools \
       python3-pip \
       python3-venv \
-      python3-yaml \
       curl \
       && \
     apt-get autoremove --purge -y && \
     apt-get autoclean -y && \
     rm -rf /var/cache/apt/* /var/lib/apt/lists/*
 
-<<<<<<< HEAD
-ADD http://icl.utk.edu/projectsfiles/magma/downloads/magma-2.5.4.tar.gz /tmp/
-RUN cd /tmp && \
-    tar xzf magma-*.tar.gz && \
-    rm magma-*.tar.gz && \
-    mkdir magma && cd magma && \
-    CFLAGS=-I/usr/include/mkl CXXFLAGS=-I/usr/include/mkl cmake ../magma-* -DMKLROOT=/usr -DGPU_TARGET=sm_35 && \
-    make -j4 && make install && \
-    git clone --recursive --depth 1 -b v1.7.1 https://github.com/pytorch/pytorch /tmp/pytorch && \
-    cd /tmp/pytorch && \
-    CMAKE_INCLUDE_PATH=/usr/include/mkl TORCH_CUDA_ARCH_LIST=3.5 PYTORCH_BUILD_VERSION=1.7.1 PYTORCH_BUILD_NUMBER=1 python3 setup.py install && \
-    cd /tmp && \
-    rm -rf magma pytorch
-
-=======
->>>>>>> 3083cd8b
 RUN python3 -m pip install --upgrade pip
 
 RUN python3 -m pip install \
       'numpy>=1.16' \
       scipy \
       configparser \
-      'torchvision==0.8.2' \
+      'torch<1.3' \
+      torchvision \
       scikit-cuda \
       cupy \
       'tensorflow-gpu>=2.0.0a0' \
