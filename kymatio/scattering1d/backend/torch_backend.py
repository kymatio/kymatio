import torch
import torch.nn.functional as F
from ...backend.torch_backend import TorchBackend

from packaging import version

if version.parse(torch.__version__) >= version.parse('1.8'):
    _fft = lambda x: torch.view_as_real(torch.fft.fft(torch.view_as_complex(x)))
    _ifft = lambda x: torch.view_as_real(torch.fft.ifft(torch.view_as_complex(x)))
    _irfft = lambda x: torch.fft.ifft(torch.view_as_complex(x)).real[..., None]
else:
    _fft = lambda x: torch.fft(x, 1, normalized=False)
    _ifft = lambda x: torch.ifft(x, 1, normalized=False)
    _irfft = lambda x: torch.irfft(x, 1, normalized=False, onesided=False)[..., None]


class TorchBackend1D(TorchBackend):
    @classmethod
    def subsample_fourier(cls, x, k):
        """Subsampling in the Fourier domain

        Subsampling in the temporal domain amounts to periodization in the Fourier
        domain, so the input is periodized according to the subsampling factor.

        Parameters
        ----------
        x : tensor
            Input tensor with at least 3 dimensions, where the next to last
            corresponds to the frequency index in the standard PyTorch FFT
            ordering. The length of this dimension should be a power of 2 to
            avoid errors. The last dimension should represent the real and
            imaginary parts of the Fourier transform.
        k : int
            The subsampling factor.

        Returns
        -------
        res : tensor
            The input tensor periodized along the next to last axis to yield a
            tensor of size x.shape[-2] // k along that dimension.
        """
        cls.complex_check(x)

        N = x.shape[-2]

        res = x.view(x.shape[:-2] + (k, N // k, 2)).mean(dim=-3)

        return res

    @staticmethod
    def pad(x, pad_left, pad_right, mode='reflect'):
        """Pad real 1D tensors

        1D implementation of the padding function for real PyTorch tensors.

        Parameters
        ----------
        x : tensor
            Three-dimensional input tensor with the third axis being the one to
            be padded.
        pad_left : int
            Amount to add on the left of the tensor (at the beginning of the
            temporal axis).
        pad_right : int
            amount to add on the right of the tensor (at the end of the temporal
            axis).
        mode : string (optional)
            padding mode: "CONSTANT", "REFLECT", or "SYMMETRIC" (case-insensitive)

        Returns
        -------
        res : tensor
            The tensor passed along the third dimension.
        """
        if mode != 'constant':
            if (pad_left >= x.shape[-1]) or (pad_right >= x.shape[-1]):
                raise ValueError('Indefinite padding size (larger than tensor).')

        res = F.pad(x, (pad_left, pad_right), mode=mode)
        res = res[..., None]

        return res

    @staticmethod
    def unpad(x, i0, i1):
        """Unpad real 1D tensor

        Slices the input tensor at indices between i0 and i1 along the last axis.

        Parameters
        ----------
        x : tensor
            Input tensor with least one axis.
        i0 : int
            Start of original signal before padding.
        i1 : int
            End of original signal before padding.

        Returns
        -------
        x_unpadded : tensor
            The tensor x[..., i0:i1].
        """
        x = x.reshape(x.shape[:-1])

        return x[..., i0:i1]

    @classmethod
    def cfft(cls, x):
        cls.contiguous_check(x)
        cls.complex_check(x)

        return _fft(x)

    # we cast to complex here then fft rather than use torch.rfft as torch.rfft is
    # inefficent.
    @classmethod
    def rfft(cls, x):
        cls.contiguous_check(x)
        cls.real_check(x)

        x_r = torch.zeros(x.shape[:-1] + (2,), dtype=x.dtype, layout=x.layout, device=x.device)
        x_r[..., 0] = x[..., 0]

        return _fft(x_r)

    @classmethod
    def irfft(cls, x):
        cls.contiguous_check(x)
        cls.complex_check(x)

        return _irfft(x)

    @classmethod
    def ifft(cls, x):
        cls.contiguous_check(x)
        cls.complex_check(x)

        return _ifft(x)

    @classmethod
    def average_global(cls, x):
        cls.contiguous_check(x)
        cls.real_check(x)

        return torch.sum(x, axis=-2, keepdims=True)

    @classmethod
    def pad_frequency(cls, x, padding):
<<<<<<< HEAD
=======
        """Pad the frequency axis in preparation for frequency scattering.
        pad_frequency has some important differences with pad:
        1. in pad_frequency, the input Tensor has a trailing singleton
        dimension to represent real vs. imaginary dimensions. Hence,
        pad_frequency operates over the penultimate dimension whereas pad
        operates over the last dimension.
        2. pad_frequency does not add a trailing singleton dimmension to its
        output. This is unlike pad and for the same reasons as (1).
        3. pad_frequency is one-sided. It extends the frequency axis to the
        "right", i.e., to lower frequencies. This is because "right" translates
        to higher values of the psi1 wavelet index n1 and thus to lower values
        of the center frequency xi1.
        4. pad_frequency is 'constant' whereas 'pad' is 'reflect' by default.
        This is for reasons of energy preservation, and also because there is
        no reason why the reflect power spectral density near Nyquist to be a
        continuation of the power spectral density near bin n1=_N_padded_fr.
        """
>>>>>>> 66ddafef
        return F.pad(x, (0, 0, 0, padding), mode='constant', value=0)

    @classmethod
    def swap_time_frequency(cls, x):
        """Swap time and frequency dimensions of a tensor
        Parameters
        ----------
        x : tensor
            if complex: (batch, frequency, time, real/imag)
            else: (batch, frequency, time, 1)
        Returns
        -------
        output : tensor
            if complex: (batch, time, frequency real/imag)
            else: (batch, time, frequency, 1)
        """
        return torch.transpose(x, dim0=-2, dim1=-3)


backend = TorchBackend1D<|MERGE_RESOLUTION|>--- conflicted
+++ resolved
@@ -147,8 +147,6 @@
 
     @classmethod
     def pad_frequency(cls, x, padding):
-<<<<<<< HEAD
-=======
         """Pad the frequency axis in preparation for frequency scattering.
         pad_frequency has some important differences with pad:
         1. in pad_frequency, the input Tensor has a trailing singleton
@@ -166,7 +164,6 @@
         no reason why the reflect power spectral density near Nyquist to be a
         continuation of the power spectral density near bin n1=_N_padded_fr.
         """
->>>>>>> 66ddafef
         return F.pad(x, (0, 0, 0, padding), mode='constant', value=0)
 
     @classmethod
