from ...backend.numpy_backend import NumpyBackend


class NumpyBackend1D(NumpyBackend):
    @classmethod
    def subsample_fourier(cls, x, k):
        """Subsampling in the Fourier domain
        Subsampling in the temporal domain amounts to periodization in the Fourier
        domain, so the input is periodized according to the subsampling factor.
        Parameters
        ----------
        x : tensor
            Input tensor with at least 3 dimensions, where the next to last
            corresponds to the frequency index in the standard PyTorch FFT
            ordering. The length of this dimension should be a power of 2 to
            avoid errors. The last dimension should represent the real and
            imaginary parts of the Fourier transform.
        k : int
            The subsampling factor.
        Returns
        -------
        res : tensor
            The input tensor periodized along the next to last axis to yield a
            tensor of size x.shape[-2] // k along that dimension.
        """
        cls.complex_check(x)

        y = x.reshape(-1, k, x.shape[-1] // k)

        res = y.mean(axis=-2)

        return res

    @classmethod
    def pad(cls, x, pad_left, pad_right, mode='reflect'):
        """Pad real 1D tensors
        1D implementation of the padding function for real PyTorch tensors.
        Parameters
        ----------
        x : tensor
            Three-dimensional input tensor with the third axis being the one to
            be padded.
        pad_left : int
            Amount to add on the left of the tensor (at the beginning of the
            temporal axis).
        pad_right : int
            amount to add on the right of the tensor (at the end of the temporal
            axis).
        mode : string (optional)
            padding mode: "CONSTANT", "REFLECT", or "SYMMETRIC" (case-insensitive)
        Returns
        -------
        output : tensor
            The tensor passed along the third dimension.
        """
        if mode != 'constant':
            if (pad_left >= x.shape[-1]) or (pad_right >= x.shape[-1]):
                raise ValueError('Indefinite padding size (larger than tensor).')

        paddings = ((0, 0),) * len(x.shape[:-1])
        paddings += (pad_left, pad_right),

        output = cls._np.pad(x, paddings, mode=mode)

        return output

    @staticmethod
    def unpad(x, i0, i1):
        """Unpad real 1D tensor
        Slices the input tensor at indices between i0 and i1 along the last axis.
        Parameters
        ----------
        x : tensor
            Input tensor with least one axis.
        i0 : int
            Start of original signal before padding.
        i1 : int
            End of original signal before padding.
        Returns
        -------
        x_unpadded : tensor
            The tensor x[..., i0:i1].
        """
        return x[..., i0:i1]

    @classmethod
    def cfft(cls, x):
        cls.complex_check(x)

        return cls._np.fft.fft(x)

    @classmethod
    def rfft(cls, x):
        cls.real_check(x)

        return cls._np.fft.fft(x)

    @classmethod
    def irfft(cls, x):
        cls.complex_check(x)

        return cls._fft.ifft(x).real

    @classmethod
    def ifft(cls, x):
        cls.complex_check(x)

        return cls._fft.ifft(x)

    @classmethod
    def average_global(cls, x):
        cls.real_check(x)

        return cls._np.sum(x, axis=-1, keepdims=True)

    @classmethod
    def pad_frequency(cls, x, padding):
        return cls.pad(x, pad_left=0, pad_right=padding, mode='constant')

    @classmethod
    def swap_time_frequency(cls, x):
        return cls._np.moveaxis(x, source=(-1, -2), destination=(-2, -1))

    @classmethod
    def unpad_frequency(cls, x, n1_max, n1_stride):
<<<<<<< HEAD
        n1_unpadded = 1 + (n1_max//n1_stride)
=======
        n1_unpadded = 1 + (n1_max // n1_stride)
>>>>>>> a41de1b6
        return x[..., :n1_unpadded, :]

backend = NumpyBackend1D<|MERGE_RESOLUTION|>--- conflicted
+++ resolved
@@ -123,11 +123,7 @@
 
     @classmethod
     def unpad_frequency(cls, x, n1_max, n1_stride):
-<<<<<<< HEAD
-        n1_unpadded = 1 + (n1_max//n1_stride)
-=======
         n1_unpadded = 1 + (n1_max // n1_stride)
->>>>>>> a41de1b6
         return x[..., :n1_unpadded, :]
 
 backend = NumpyBackend1D