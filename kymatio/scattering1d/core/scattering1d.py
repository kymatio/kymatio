--- conflicted
+++ resolved
@@ -1,9 +1,5 @@
 
-<<<<<<< HEAD
-def scattering1d(U_0, backend, psi1, psi2, phi, oversampling, max_order, average_local):
-=======
-def scattering1d(U_0, backend, filters, oversampling, average=True):
->>>>>>> 4d4ff3bc
+def scattering1d(U_0, backend, filters, oversampling, average_global):
     """
     Main function implementing the 1-D scattering transform.
 
@@ -52,17 +48,10 @@
     log2_T = phi['j']
     k0 = max(log2_T - oversampling, 0)
 
-<<<<<<< HEAD
     if average_local:
-        S_0_c = cdgmm(U_0_hat, phi['levels'][0])
-        S_0_hat = subsample_fourier(S_0_c, 2**k0)
-        S_0_r = irfft(S_0_hat)
-=======
-    if average:
         S_0_c = backend.cdgmm(U_0_hat, phi['levels'][0])
         S_0_hat = backend.subsample_fourier(S_0_c, 2**k0)
         S_0_r = backend.irfft(S_0_hat)
->>>>>>> 4d4ff3bc
         yield {'coef': S_0_r, 'j': (), 'n': ()}
     else:
         yield {'coef': U_0, 'j': (), 'n': ()}
@@ -83,13 +72,8 @@
         # Take the modulus
         U_1_m = backend.modulus(U_1_c)
 
-<<<<<<< HEAD
-        if average_local or max_order > 1:
-            U_1_hat = rfft(U_1_m)
-=======
-        if average or len(filters) > 2:
+        if average_local or (len(filters) > 2):
             U_1_hat = backend.rfft(U_1_m)
->>>>>>> 4d4ff3bc
 
         if average_local:
             # Convolve with phi_J
@@ -119,13 +103,8 @@
 
                     U_2_m = backend.modulus(U_2_c)
 
-<<<<<<< HEAD
                     if average_local:
-                        U_2_hat = rfft(U_2_m)
-=======
-                    if average:
                         U_2_hat = backend.rfft(U_2_m)
->>>>>>> 4d4ff3bc
 
                         # Convolve with phi_J
                         k2_log2_T = max(log2_T - k2 - k1 - oversampling, 0)
