--- conflicted
+++ resolved
@@ -88,12 +88,7 @@
         sub1_adj = min(j1, log2_T) if average else j1
         k1 = max(sub1_adj - oversampling, 0)
 
-<<<<<<< HEAD
-        U_1_c = cdgmm(U_0_hat, psi1[n1][0])
-=======
-        assert psi1[n1]['xi'] < 0.5 / (2**k1)
         U_1_c = cdgmm(U_0_hat, psi1[n1]['levels'][0])
->>>>>>> 88a806aa
         U_1_hat = subsample_fourier(U_1_c, 2**k1)
         U_1_c = ifft(U_1_hat)
 
