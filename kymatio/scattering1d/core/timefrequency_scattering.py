--- conflicted
+++ resolved
@@ -72,13 +72,8 @@
     S_1 = next(time_gen)
 
     # Y_1_fr_{n_fr}(n1, t[log2_T]) = (|x*psi_{n1}|*phi*psi_{n_fr})(t[log2_T])
-<<<<<<< HEAD
-    yield from frequency_scattering(S_1, backend, filters_fr, oversampling_fr,
-        average_local_fr, spinned=False)
-=======
     yield from frequency_scattering(S_1, backend,
         filters_fr, oversampling_fr, average_local_fr, spinned=False)
->>>>>>> 3f9e51ef
 
     # Second order: Y_2_{n2}(t[log2_T], n1[j_fr])
     #                   = (|x*psi_{n1}|*psi_{n2})(t[j2], n1[j_fr])
