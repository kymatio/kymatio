--- conflicted
+++ resolved
@@ -1,6 +1,6 @@
 import numpy as np
 
-<<<<<<< HEAD
+
 def joint_timefrequency_scattering(U_0, backend, filters, oversampling,
          average_local, filters_fr, oversampling_fr, average_local_fr):
 
@@ -26,9 +26,6 @@
 
 
 def time_scattering_widthfirst(U_0, backend, filters, oversampling, average_local):
-=======
-def scattering1d_widthfirst(U_0, backend, filters, oversampling, average_local):
->>>>>>> b5cd07f3
     """
     Inputs
     ------
