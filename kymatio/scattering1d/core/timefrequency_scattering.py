--- conflicted
+++ resolved
@@ -9,17 +9,11 @@
     U_0 : array indexed by (batch, time)
     backend : module
     filters : [phi, psi1, psi2] list of dictionaries. same as scattering1d
-<<<<<<< HEAD
     oversampling : int >=0
         Yields scattering coefficients with a temporal stride equal to
         max(1, 2**(log2_T-oversampling)). Hence, raising oversampling by
         one unit halves the stride, until reaching a stride of 1.
-=======
-    oversampling : int >=0, optional
-        Yields scattering coefficients at the sample
-        rate max(1, 2**(log2_T-oversampling)). Hence, raising oversampling by
-        doubles the sample rate, until reaching the native sample rate.
->>>>>>> 5b83ab1e
+
     average_local : boolean
         whether to locally average the result by means of a low-pass filter phi.
     filters_fr : [phi, psis] list where
