--- conflicted
+++ resolved
@@ -28,38 +28,26 @@
         S = scattering1d(x, self.backend, self.psi1_f, self.psi2_f,
                          self.phi_f, max_order=self.max_order, average=self.average, pad_left=self.pad_left,
                          pad_right=self.pad_right, ind_start=self.ind_start, ind_end=self.ind_end,
-<<<<<<< HEAD
                          oversampling=self.oversampling)
 
         if self.out_type == 'array':
             S = self.backend.concatenate([x['coef'] for x in S])
-=======
-                         oversampling=self.oversampling, out_type=self.out_type)
-
-        if self.out_type == 'array':
->>>>>>> 4a6d9eaa
             scattering_shape = tf.shape(S)[-2:]
             new_shape = tf.concat((batch_shape, scattering_shape), 0)
-
             S = tf.reshape(S, new_shape)
         elif self.out_type == 'dict':
-<<<<<<< HEAD
             S = {x['n']: x['coef'] for x in S}
-=======
->>>>>>> 4a6d9eaa
             for k, v in S.items():
                 # NOTE: Have to get the shape for each one since we may have
                 # average == False.
                 scattering_shape = tf.shape(v)[-2:]
                 new_shape = tf.concat((batch_shape, scattering_shape), 0)
-
                 S[k] = tf.reshape(v, new_shape)
         elif self.out_type == 'list':
             for x in S:
                 x.pop('n')
                 scattering_shape = tf.shape(x['coef'])[-1:]
                 new_shape = tf.concat((batch_shape, scattering_shape), 0)
-
                 x['coef'] = tf.reshape(x['coef'], new_shape)
 
         return S
