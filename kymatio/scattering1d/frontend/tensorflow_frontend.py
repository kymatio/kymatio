--- conflicted
+++ resolved
@@ -17,33 +17,6 @@
         ScatteringBase1D.build(self)
         ScatteringBase1D.create_filters(self)
 
-<<<<<<< HEAD
-    def scattering(self, x):
-        ScatteringBase1D._check_runtime_args(self)
-        ScatteringBase1D._check_input(self, x)
-        x_shape = self.backend.shape(x)
-        batch_shape, signal_shape = x_shape[:-1], x_shape[-1:]
-        x = self.backend.reshape_input(x, signal_shape)
-
-        S = scattering1d(x, self.backend, self.psi1_f, self.psi2_f,
-                         self.phi_f, max_order=self.max_order, average=self.average, pad_left=self.pad_left,
-                         pad_right=self.pad_right, ind_start=self.ind_start, ind_end=self.ind_end,
-                         oversampling=self.oversampling)
-
-        for n, path in enumerate(S):
-            S[n]['coef'] = self.backend.reshape_output(
-                path['coef'], batch_shape, n_kept_dims=1)
-
-        if self.out_type == 'array':
-            return self.backend.concatenate([path['coef'] for path in S], dim=-2)
-        elif self.out_type == 'dict':
-            return {path['n']: path['coef'] for path in S}
-        elif self.out_type == 'list':
-            return S
-
-=======
->>>>>>> 1acaf722
-
 ScatteringTensorFlow1D._document()
 
 
