import torch
import warnings

from ...frontend.torch_frontend import ScatteringTorch
from ..core.scattering1d import scattering1d
from .base_frontend import ScatteringBase1D


class ScatteringTorch1D(ScatteringTorch, ScatteringBase1D):
    def __init__(self, J, shape, Q=1, T=None, max_order=2, average=True,
            oversampling=0, out_type='array', backend='torch'):
        ScatteringTorch.__init__(self)
        ScatteringBase1D.__init__(self, J, shape, Q, T, max_order, average,
                oversampling, out_type, backend)
        ScatteringBase1D._instantiate_backend(self, 'kymatio.scattering1d.backend.')
        ScatteringBase1D.build(self)
        ScatteringBase1D.create_filters(self)
        self.register_filters()

    def register_filters(self):
        """ This function run the filterbank function that
        will create the filters as numpy array, and then, it
        saves those arrays as module's buffers."""
        n = 0
        # prepare for pytorch
        for k in self.phi_f.keys():
            if type(k) != str:
                self.phi_f[k] = torch.from_numpy(
                    self.phi_f[k]).float().view(-1, 1)
                self.register_buffer('tensor' + str(n), self.phi_f[k])
                n += 1
        for psi_f in self.psi1_f:
            for sub_k in psi_f.keys():
                if type(sub_k) != str:
                    psi_f[sub_k] = torch.from_numpy(
                        psi_f[sub_k]).float().view(-1, 1)
                    self.register_buffer('tensor' + str(n), psi_f[sub_k])
                    n += 1
        for psi_f in self.psi2_f:
            for sub_k in psi_f.keys():
                if type(sub_k) != str:
                    psi_f[sub_k] = torch.from_numpy(
                        psi_f[sub_k]).float().view(-1, 1)
                    self.register_buffer('tensor' + str(n), psi_f[sub_k])
                    n += 1

    def load_filters(self):
        """This function loads filters from the module's buffer """
        buffer_dict = dict(self.named_buffers())
        n = 0

        for k in self.phi_f.keys():
            if type(k) != str:
                self.phi_f[k] = buffer_dict['tensor' + str(n)]
                n += 1

        for psi_f in self.psi1_f:
            for sub_k in psi_f.keys():
                if type(sub_k) != str:
                    psi_f[sub_k] = buffer_dict['tensor' + str(n)]
                    n += 1

        for psi_f in self.psi2_f:
            for sub_k in psi_f.keys():
                if type(sub_k) != str:
                    psi_f[sub_k] = buffer_dict['tensor' + str(n)]
                    n += 1

    def scattering(self, x):
        self.load_filters()
        ScatteringBase1D._check_runtime_args(self)
        ScatteringBase1D._check_input(self, x)
        x_shape = self.backend.shape(x)
        batch_shape, signal_shape = x_shape[:-1], x_shape[-1:]
        x = self.backend.reshape_input(x, signal_shape, n_inserted_dims=1)

        S = scattering1d(x, self.backend, self.psi1_f, self.psi2_f, self.phi_f,\
                         max_order=self.max_order, average=self.average, pad_left=self.pad_left, pad_right=self.pad_right,
                        ind_start=self.ind_start, ind_end=self.ind_end, oversampling=self.oversampling)

        if self.out_type == 'array':
<<<<<<< HEAD
            S = self.backend.reshape_output(S, batch_shape, n_kept_dims=2)
=======
            S = self.backend.concatenate([x['coef'] for x in S])
            scattering_shape = S.shape[-2:]
            new_shape = batch_shape + scattering_shape
            S = S.reshape(new_shape)
>>>>>>> 075487c5
        elif self.out_type == 'dict':
            S = {x['n']: x['coef'] for x in S}
            for k, v in S.items():
                S[k] = self.backend.reshape_output(v, batch_shape, n_kept_dims=2)
        elif self.out_type == 'list':
<<<<<<< HEAD
            for path in S:
                path['coef'] = self.backend.reshape_output(
                    path['coef'], batch_shape, n_kept_dims=1)
=======
            for x in S:
                x.pop('n')
                scattering_shape = x['coef'].shape[-1:]
                new_shape = batch_shape + scattering_shape
                x['coef'] = x['coef'].reshape(new_shape)
>>>>>>> 075487c5

        return S


ScatteringTorch1D._document()


__all__ = ['ScatteringTorch1D']<|MERGE_RESOLUTION|>--- conflicted
+++ resolved
@@ -79,30 +79,15 @@
                         ind_start=self.ind_start, ind_end=self.ind_end, oversampling=self.oversampling)
 
         if self.out_type == 'array':
-<<<<<<< HEAD
             S = self.backend.reshape_output(S, batch_shape, n_kept_dims=2)
-=======
-            S = self.backend.concatenate([x['coef'] for x in S])
-            scattering_shape = S.shape[-2:]
-            new_shape = batch_shape + scattering_shape
-            S = S.reshape(new_shape)
->>>>>>> 075487c5
         elif self.out_type == 'dict':
             S = {x['n']: x['coef'] for x in S}
             for k, v in S.items():
                 S[k] = self.backend.reshape_output(v, batch_shape, n_kept_dims=2)
         elif self.out_type == 'list':
-<<<<<<< HEAD
             for path in S:
                 path['coef'] = self.backend.reshape_output(
                     path['coef'], batch_shape, n_kept_dims=1)
-=======
-            for x in S:
-                x.pop('n')
-                scattering_shape = x['coef'].shape[-1:]
-                new_shape = batch_shape + scattering_shape
-                x['coef'] = x['coef'].reshape(new_shape)
->>>>>>> 075487c5
 
         return S
 
