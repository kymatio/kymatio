--- conflicted
+++ resolved
@@ -644,15 +644,10 @@
             # Concatenate first and second order into a 4D tensor:
             # (batch, n_jtfs, freq, time) where n_jtfs aggregates (n2, n_fr)
             return self.backend.concatenate([path['coef'] for path in S], dim=-3)
-<<<<<<< HEAD
-        else:
-            raise NotImplementedError
-=======
         elif self.out_type == 'dict':
             return {path['n']: path['coef'] for path in S}
         elif self.out_type == 'list':
             return S
->>>>>>> a41de1b6
 
     def meta(self):
         backend = self._DryBackend()
