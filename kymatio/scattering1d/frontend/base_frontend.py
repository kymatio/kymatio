--- conflicted
+++ resolved
@@ -12,11 +12,7 @@
 
 
 class ScatteringBase1D(ScatteringBase):
-<<<<<<< HEAD
     def __init__(self, J, shape, Q=1, T=None, max_order=2,
-=======
-    def __init__(self, J, shape, Q=1, T=None, max_order=2, average=None,
->>>>>>> 4d4ff3bc
                  oversampling=0, out_type='array', backend=None):
         super(ScatteringBase1D, self).__init__()
         self.J = J
@@ -123,14 +119,9 @@
 
         U_0 = self.backend.pad(x, pad_left=self.pad_left, pad_right=self.pad_right)
 
-<<<<<<< HEAD
-        S_gen = scattering1d(U_0, self.backend, self.psi1_f, self.psi2_f, self.phi_f,
-            self.oversampling, self.max_order, (self.average=='local'))
-=======
         filters = [self.phi_f, self.psi1_f, self.psi2_f][:(1+self.max_order)]
         S_gen = scattering1d(U_0, self.backend, filters,
-            self.oversampling, average=self.average)
->>>>>>> 4d4ff3bc
+            self.oversampling, (self.average=='local'))
 
         if self.out_type in ['array', 'list']:
             S = list()
@@ -202,13 +193,8 @@
         class DryBackend:
             __getattr__ = lambda self, attr: (lambda *args: None)
 
-<<<<<<< HEAD
-        S = scattering1d(None, DryBackend(), self.psi1_f, self.psi2_f,
-            self.phi_f, self.oversampling, self.max_order, average_local=False)
-=======
         filters = [self.phi_f, self.psi1_f, self.psi2_f][:(1+self.max_order)]
-        S = scattering1d(None, DryBackend(), filters, self.oversampling)
->>>>>>> 4d4ff3bc
+        S = scattering1d(None, DryBackend(), filters, self.oversampling, average_local=False)
         S = sorted(list(S), key=lambda path: (len(path['n']), path['n']))
         meta = dict(order=np.array([len(path['n']) for path in S]))
         meta['key'] = [path['n'] for path in S]
