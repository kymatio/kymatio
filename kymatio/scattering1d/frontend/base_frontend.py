from ...frontend.base_frontend import ScatteringBase
import math
import numbers
import numpy as np
from warnings import warn

from ..core.scattering1d import scattering1d
from ..filter_bank import compute_temporal_support, gauss_1d, scattering_filter_factory
from ..utils import (compute_border_indices, compute_padding,
compute_meta_scattering, precompute_size_scattering)


class ScatteringBase1D(ScatteringBase):
    def __init__(self, J, shape, Q=1, T=None, max_order=2, average=True,
            oversampling=0, out_type='array', backend=None):
        super(ScatteringBase1D, self).__init__()
        self.J = J
        self.shape = shape
        self.Q = Q
        self.T = T
        self.max_order = max_order
        self.average = average
        self.oversampling = oversampling
        self.out_type = out_type
        self.backend = backend

    def build(self):
        """Set up padding and filters

        Certain internal data, such as the amount of padding and the wavelet
        filters to be used in the scattering transform, need to be computed
        from the parameters given during construction. This function is called
        automatically during object creation and no subsequent calls are
        therefore needed.
        """
        self.r_psi = math.sqrt(0.5)
        self.sigma0 = 0.1
        self.alpha = 5.

        # check the number of filters per octave
        if np.any(np.array(self.Q) < 1):
            raise ValueError('Q should always be >= 1, got {}'.format(self.Q))

        if isinstance(self.Q, int):
            self.Q = (self.Q, 1)
        elif isinstance(self.Q, tuple): 
            if len(self.Q) == 1:
                self.Q = self.Q + (1, )
            elif len(self.Q) < 1 or len(self.Q) > 2: 
                raise NotImplementedError("Q should be an integer, 1-tuple or "
                                          "2-tuple. Scattering transforms "
                                          "beyond order 2 are not implemented.")
        else:
            raise ValueError("Q must be an integer or a tuple")

        # check input length
        if isinstance(self.shape, numbers.Integral):
            self.shape = (self.shape,)
        elif isinstance(self.shape, tuple):
            if len(self.shape) > 1:
                raise ValueError("If shape is specified as a tuple, it must "
                                 "have exactly one element")
        else:
            raise ValueError("shape must be an integer or a 1-tuple")
        N_input = self.shape[0]

        # check T or set default
        if self.T is None:
            self.T = 2**(self.J)
        elif self.T > N_input:
            raise ValueError("The temporal support T of the low-pass filter "
                             "cannot exceed input length (got {} > {})".format(
                                 self.T, N_input))
        self.log2_T = math.floor(math.log2(self.T))

        # Compute the minimum support to pad (ideally)
        phi_f = gauss_1d(N_input, self.sigma0/self.T)
        min_to_pad = 3 * compute_temporal_support(
            phi_f.reshape(1, -1), criterion_amplitude=1e-3)

        # to avoid padding more than N - 1 on the left and on the right,
        # since otherwise torch sends nans
        J_max_support = int(np.floor(np.log2(3 * N_input - 2)))
        J_pad = min(int(np.ceil(np.log2(N_input + 2 * min_to_pad))),
                    J_max_support)
        self._N_padded = 2**J_pad

        # compute the padding quantities:
        self.pad_left, self.pad_right = compute_padding(self._N_padded, N_input)
        # compute start and end indices
        self.ind_start, self.ind_end = compute_border_indices(
            self.log2_T, self.J, self.pad_left, self.pad_left + N_input)

    def create_filters(self):
        # Create the filters
        self.phi_f, self.psi1_f, self.psi2_f = scattering_filter_factory(
            self._N_padded, self.J, self.Q, self.T,
            r_psi=self.r_psi, sigma0=self.sigma0, alpha=self.alpha)
        ScatteringBase._check_filterbanks(self.psi1_f, self.psi2_f)

    def scattering(self, x):
        ScatteringBase1D._check_runtime_args(self)
        ScatteringBase1D._check_input(self, x)

        x_shape = self.backend.shape(x)
        batch_shape, signal_shape = x_shape[:-1], x_shape[-1:]
        x = self.backend.reshape_input(x, signal_shape, n_inserted_dims=1)

        U_0 = self.backend.pad(x, pad_left=self.pad_left, pad_right=self.pad_right)

        S_gen = scattering1d(U_0, self.backend, self.psi1_f, self.psi2_f, self.phi_f,
            self.oversampling, self.max_order, average=self.average)

        if self.out_type in ['array', 'list']:
            S = list()
        elif self.out_type == 'dict':
            S = dict()

        n_kept_dims = 1 + (self.out_type=='dict')
        for path in S_gen:
            path['order'] = len(path['n'])
            if self.average:
                res = self.log2_T
            elif path['order']>0:
                res = max(path['j'][-1] - self.oversampling, 0)
            else:
                res = 0
            path['coef'] = self.backend.unpad(
                path['coef'], self.ind_start[res], self.ind_end[res])
            path['coef'] = self.backend.reshape_output(
                path['coef'], batch_shape, n_kept_dims=n_kept_dims)

            if self.out_type in ['array', 'list']:
                S.append(path)
            elif self.out_type == 'dict':
                S[path['n']] = path['coef']

        if self.out_type == 'dict':
            return S

        S.sort(key=(lambda path: (path['order'], path['n'])))

        if self.out_type == 'array':
            S = self.backend.concatenate([path['coef'] for path in S], dim=-2)
        elif self.out_type == 'list':
            for n in range(len(S)):
                S[n].pop('n')
        return S

    def auto_meta(self):
        class DryBackend:
            __getattr__ = lambda self, attr: (lambda *args: None)

        S = scattering1d(x, DryBackend(), self.psi1_f, self.psi2_f, self.phi_f)
        meta = dict(order=np.array([len(path["n"]) for path in S]))
        meta['key'] = [path['n'] for path in S]
        meta['n'] = np.stack([ScatteringBase1D._extract_n(path) for path in S])
        for key in ['xi', 'sigma', 'j']:
            meta[key] = meta['n'] * np.nan
            for order, filterbank in enumerate((self.psi1_f, self.psi2_f)):
                for n, psi in enumerate(filterbank):
                    meta[key][meta['n'][:, order]==n] = psi[key][n]

        return S

    def meta(self):
        """Get meta information on the transform

        Calls the static method `compute_meta_scattering()` with the
        parameters of the transform object.

        Returns
        ------
        meta : dictionary
            See the documentation for `compute_meta_scattering()`.
        """
        return compute_meta_scattering(
            self.J, self.Q, self.T, self.max_order, self.r_psi, self.sigma0, self.alpha)

    def output_size(self, detail=False):
        """Get size of the scattering transform

        Calls the static method `precompute_size_scattering()` with the
        parameters of the transform object.

        Parameters
        ----------
        detail : boolean, optional
            Specifies whether to provide a detailed size (number of coefficient
            per order) or an aggregate size (total number of coefficients).

        Returns
        ------
        size : int or tuple
            See the documentation for `precompute_size_scattering()`.
        """
        size = precompute_size_scattering(self.J, self.Q, self.T,
            self.max_order, self.r_psi, self.sigma0, self.alpha)
        if not detail:
            size = sum(size)
        return size


    def _check_runtime_args(self):
        if not self.out_type in ('array', 'dict', 'list'):
            raise ValueError("The out_type must be one of 'array', 'dict'"
                             ", or 'list'. Got: {}".format(self.out_type))

        if not self.average and self.out_type == 'array':
            raise ValueError("Cannot convert to out_type='array' with "
                             "average=False. Please set out_type to 'dict' or 'list'.")

        if self.oversampling < 0:
            raise ValueError("oversampling must be nonnegative. Got: {}".format(
                self.oversampling))

        if not isinstance(self.oversampling, numbers.Integral):
            raise ValueError("oversampling must be integer. Got: {}".format(
                self.oversampling))

    def _check_input(self, x):
        # basic checking, should be improved
        if len(x.shape) < 1:
            raise ValueError(
                'Input tensor x should have at least one axis, got {}'.format(
                    len(x.shape)))

<<<<<<< HEAD
    @property
    def J_pad(self):
        warn("The attribute J_pad is deprecated and will be removed in v0.4. "
        "Measure len(self.phi_f[0]) for the padded length (previously 2**J_pad) "
        "or access shape[0] for the unpadded length (previously N).", DeprecationWarning)
        return int(np.log2(self._N_padded))

    @property
    def N(self):
        warn("The attribute N is deprecated and will be removed in v0.4. "
        "Measure len(self.phi_f[0]) for the padded length (previously 2**J_pad) "
        "or access shape[0] for the unpadded length (previously N).", DeprecationWarning)
        return int(self.shape[0])
=======
    def _extract_n(path, max_order):
        return np.append(path['n'], (np.nan,)*(max_order-len(path["n"])))
>>>>>>> 465ba942

    _doc_shape = 'N'

    _doc_instantiation_shape = {True: 'S = Scattering1D(J, N, Q)',
                                False: 'S = Scattering1D(J, Q)'}

    _doc_param_shape = \
    r"""shape : int
            The length of the input signals.
        """

    _doc_attrs_shape = \
    r"""pad_left : int
            The amount of padding to the left of the signal.
        pad_right : int
            The amount of padding to the right of the signal.
        phi_f : dictionary
            A dictionary containing the lowpass filter at all resolutions. See
            `filter_bank.scattering_filter_factory` for an exact description.
        psi1_f : dictionary
            A dictionary containing all the first-order wavelet filters, each
            represented as a dictionary containing that filter at all
            resolutions. See `filter_bank.scattering_filter_factory` for an
            exact description.
        psi2_f : dictionary
            A dictionary containing all the second-order wavelet filters, each
            represented as a dictionary containing that filter at all
            resolutions. See `filter_bank.scattering_filter_factory` for an
            exact description.
        """

    _doc_param_average = \
    r"""average : boolean, optional
            Determines whether the output is averaged in time or not. The
            averaged output corresponds to the standard scattering transform,
            while the un-averaged output skips the last convolution by
            :math:`\phi_J(t)`.  This parameter may be modified after object
            creation. Defaults to `True`.
        """

    _doc_attr_average = \
    r"""average : boolean
            Controls whether the output should be averaged (the standard
            scattering transform) or not (resulting in wavelet modulus
            coefficients). Note that to obtain unaveraged output, the
            `vectorize` flag must be set to `False` or `out_type` must be set
            to `'list'`.
     """

    _doc_param_vectorize = \
    r"""vectorize : boolean, optional
            Determines wheter to return a vectorized scattering transform
            (that is, a large array containing the output) or a dictionary
            (where each entry corresponds to a separate scattering
            coefficient). This parameter may be modified after object
            creation. Deprecated in favor of `out_type` (see below). Defaults
            to True.
        out_type : str, optional
            The format of the output of a scattering transform. If set to
            `'list'`, then the output is a list containing each individual
            scattering coefficient with meta information. Otherwise, if set to
            `'array'`, the output is a large array containing the
            concatenation of all scattering coefficients. Defaults to
            `'array'`.
        """

    _doc_attr_vectorize = \
    r"""vectorize : boolean
            Controls whether the output should be vectorized into a single
            Tensor or collected into a dictionary. Deprecated in favor of
            `out_type`. For more details, see the documentation for
            `scattering`.
        out_type : str
            Specifices the output format of the transform, which is currently
            one of `'array'` or `'list`'. If `'array'`, the output is a large
            array containing the scattering coefficients. If `'list`', the
            output is a list of dictionaries, each containing a scattering
            coefficient along with meta information. For more information, see
            the documentation for `scattering`.
        """

    _doc_class = \
    r"""The 1D scattering transform

        The scattering transform computes a cascade of wavelet transforms
        alternated with a complex modulus non-linearity. The scattering
        transform of a 1D signal :math:`x(t)` may be written as

            $S_J x = [S_J^{{(0)}} x, S_J^{{(1)}} x, S_J^{{(2)}} x]$

        where

            $S_J^{{(0)}} x(t) = x \star \phi_J(t)$,

            $S_J^{{(1)}} x(t, \lambda) = |x \star \psi_\lambda^{{(1)}}| \star \phi_J$, and

            $S_J^{{(2)}} x(t, \lambda, \mu) = |\,| x \star \psi_\lambda^{{(1)}}| \star \psi_\mu^{{(2)}} | \star \phi_J$.

        In the above formulas, :math:`\star` denotes convolution in time. The
        filters $\psi_\lambda^{{(1)}}(t)$ and $\psi_\mu^{{(2)}}(t)$ are analytic
        wavelets with center frequencies $\lambda$ and $\mu$, while
        $\phi_J(t)$ is a real lowpass filter centered at the zero frequency.

        The `Scattering1D` class implements the 1D scattering transform for a
        given set of filters whose parameters are specified at initialization.
        While the wavelets are fixed, other parameters may be changed after
        the object is created, such as whether to compute all of
        :math:`S_J^{{(0)}} x`, $S_J^{{(1)}} x$, and $S_J^{{(2)}} x$ or just
        $S_J^{{(0)}} x$ and $S_J^{{(1)}} x$.
        {frontend_paragraph}
        Given an input `{array}` `x` of shape `(B, N)`, where `B` is the
        number of signals to transform (the batch size) and `N` is the length
        of the signal, we compute its scattering transform by passing it to
        the `scattering` method (or calling the alias `{alias_name}`). Note
        that `B` can be one, in which case it may be omitted, giving an input
        of shape `(N,)`.

        Example
        -------
        ::

            # Set the parameters of the scattering transform.
            J = 6
            N = 2 ** 13
            Q = 8

            # Generate a sample signal.
            x = {sample}

            # Define a Scattering1D object.
            {instantiation}

            # Calculate the scattering transform.
            Sx = S.scattering(x)

            # Equivalently, use the alias.
            Sx = S{alias_call}(x)

        Above, the length of the signal is :math:`N = 2^{{13}} = 8192`, while the
        maximum scale of the scattering transform is set to :math:`2^J = 2^6 =
        64`. The time-frequency resolution of the first-order wavelets
        :math:`\psi_\lambda^{{(1)}}(t)` is set to `Q = 8` wavelets per octave.
        The second-order wavelets :math:`\psi_\mu^{{(2)}}(t)` always have one
        wavelet per octave.

        Parameters
        ----------
        J : int
            The maximum log-scale of the scattering transform. In other words,
            the maximum scale is given by :math:`2^J`.
        {param_shape}Q : int or tuple
            By default, Q (int) is the number of wavelets per octave for the first
            order and that for the second order has one wavelet per octave. This 
            default value can be modified by passing Q as a tuple with two values,
            i.e. Q = (Q1, Q2), where Q1 and Q2 are the number of wavelets per 
            octave for the first and second order, respectively.
        T : int
            temporal support of low-pass filter, controlling amount of imposed
            time-shift invariance and maximum subsampling
        max_order : int, optional
            The maximum order of scattering coefficients to compute. Must be
            either `1` or `2`. Defaults to `2`.
        {param_average}oversampling : integer >= 0, optional
            Controls the oversampling factor relative to the default as a
            power of two. Since the convolving by wavelets (or lowpass
            filters) and taking the modulus reduces the high-frequency content
            of the signal, we can subsample to save space and improve
            performance. However, this may reduce precision in the
            calculation. If this is not desirable, `oversampling` can be set
            to a large value to prevent too much subsampling. This parameter
            may be modified after object creation. Defaults to `0`.
        {param_vectorize}
        Attributes
        ----------
        J : int
            The maximum log-scale of the scattering transform. In other words,
            the maximum scale is given by `2 ** J`.
        {param_shape}Q : int
            The number of first-order wavelets per octave (second-order
            wavelets are fixed to one wavelet per octave).
        T : int
            temporal support of low-pass filter, controlling amount of imposed
            time-shift invariance and maximum subsampling
        {attrs_shape}max_order : int
            The maximum scattering order of the transform.
        {attr_average}oversampling : int
            The number of powers of two to oversample the output compared to
            the default subsampling rate determined from the filters.
        {attr_vectorize}"""

    _doc_scattering = \
    """Apply the scattering transform

       Given an input `{array}` of size `(B, N)`, where `B` is the batch
       size (it can be potentially an integer or a shape) and `N` is the length
       of the individual signals, this function computes its scattering
       transform. If the `vectorize` flag is set to `True` (or if it is not
       available in this frontend), the output is in the form of a `{array}`
       or size `(B, C, N1)`, where `N1` is the signal length after subsampling
       to the scale :math:`2^J` (with the appropriate oversampling factor to
       reduce aliasing), and `C` is the number of scattering coefficients. If
       `vectorize` is set `False`, however, the output is a dictionary
       containing `C` keys, each a tuple whose length corresponds to the
       scattering order and whose elements are the sequence of filter indices
       used.

       Note that the `vectorize` flag has been deprecated in favor of the
       `out_type` parameter. If this is set to `'array'` (the default), the
       `vectorize` flag is still respected, but if not, `out_type` takes
       precedence. The two current output types are `'array'` and `'list'`.
       The former gives the type of output described above. If set to
       `'list'`, however, the output is a list of dictionaries, each
       dictionary corresponding to a scattering coefficient and its associated
       meta information. The coefficient is stored under the `'coef'` key,
       while other keys contain additional information, such as `'j'` (the
       scale of the filter used) and `'n`' (the filter index).

       Furthermore, if the `average` flag is set to `False`, these outputs
       are not averaged, but are simply the wavelet modulus coefficients of
       the filters.

       Parameters
       ----------
       x : {array}
           An input `{array}` of size `(B, N)`.

       Returns
       -------
       S : tensor or dictionary
           If `out_type` is `'array'` and the `vectorize` flag is `True`, the
           output is a{n} `{array}` containing the scattering coefficients,
           while if `vectorize` is `False`, it is a dictionary indexed by
           tuples of filter indices. If `out_type` is `'list'`, the output is
           a list of dictionaries as described above.
    """

    @classmethod
    def _document(cls):
        instantiation = cls._doc_instantiation_shape[cls._doc_has_shape]
        param_shape = cls._doc_param_shape if cls._doc_has_shape else ''
        attrs_shape = cls._doc_attrs_shape if cls._doc_has_shape else ''

        param_average = cls._doc_param_average if cls._doc_has_out_type else ''
        attr_average = cls._doc_attr_average if cls._doc_has_out_type else ''
        param_vectorize = cls._doc_param_vectorize if cls._doc_has_out_type else ''
        attr_vectorize = cls._doc_attr_vectorize if cls._doc_has_out_type else ''

        cls.__doc__ = ScatteringBase1D._doc_class.format(
            array=cls._doc_array,
            frontend_paragraph=cls._doc_frontend_paragraph,
            alias_name=cls._doc_alias_name,
            alias_call=cls._doc_alias_call,
            instantiation=instantiation,
            param_shape=param_shape,
            attrs_shape=attrs_shape,
            param_average=param_average,
            attr_average=attr_average,
            param_vectorize=param_vectorize,
            attr_vectorize=attr_vectorize,
            sample=cls._doc_sample.format(shape=cls._doc_shape))

        cls.scattering.__doc__ = ScatteringBase1D._doc_scattering.format(
            array=cls._doc_array,
            n=cls._doc_array_n)


__all__ = ['ScatteringBase1D']<|MERGE_RESOLUTION|>--- conflicted
+++ resolved
@@ -224,8 +224,10 @@
             raise ValueError(
                 'Input tensor x should have at least one axis, got {}'.format(
                     len(x.shape)))
-
-<<<<<<< HEAD
+            
+    def _extract_n(path, max_order):
+        return np.append(path['n'], (np.nan,)*(max_order-len(path["n"])))
+
     @property
     def J_pad(self):
         warn("The attribute J_pad is deprecated and will be removed in v0.4. "
@@ -239,10 +241,6 @@
         "Measure len(self.phi_f[0]) for the padded length (previously 2**J_pad) "
         "or access shape[0] for the unpadded length (previously N).", DeprecationWarning)
         return int(self.shape[0])
-=======
-    def _extract_n(path, max_order):
-        return np.append(path['n'], (np.nan,)*(max_order-len(path["n"])))
->>>>>>> 465ba942
 
     _doc_shape = 'N'
 
