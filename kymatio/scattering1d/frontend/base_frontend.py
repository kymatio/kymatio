--- conflicted
+++ resolved
@@ -40,9 +40,6 @@
         if np.any(np.array(self.Q) < 1):
             raise ValueError('Q should always be >= 1, got {}'.format(self.Q))
 
-<<<<<<< HEAD
-        # check input length
-=======
         if isinstance(self.Q, int):
             self.Q = (self.Q, 1)
         elif isinstance(self.Q, tuple): 
@@ -55,8 +52,7 @@
         else:
             raise ValueError("Q must be an integer or a tuple")
 
-        # check the shape
->>>>>>> a776d575
+        # check input length
         if isinstance(self.shape, numbers.Integral):
             self.shape = (self.shape,)
         elif isinstance(self.shape, tuple):
