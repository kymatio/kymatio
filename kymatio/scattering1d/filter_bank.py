--- conflicted
+++ resolved
@@ -354,26 +354,9 @@
 
     Parameters
     ----------
-<<<<<<< HEAD
-    N : int
-        Support size of the filters at the finest resolution (j=0).
-        Corresponds to self._N_padded in the Scattering1D object.
-    J : int
-        Scattering scale parameter. 2**J corresponds to maximal temporal
-        support of any filter.
-    Q : int
-        number of wavelets per octave at the first order. For audio signals,
-        a value Q >= 12 is recommended in order to separate partials.
-=======
-    J_support : int
-        2**J_support is the desired support size of the filters
-    J_scattering : int
-        parameter for the scattering transform (2**J_scattering
-        corresponds to maximal temporal support of any filter)
     Q : tuple
         number of wavelets per octave at the first and second order 
         Q = (Q1, Q2). Q1 and Q2 are both int >= 1.
->>>>>>> a776d575
     T : int
         temporal support of low-pass filter, controlling amount of imposed
         time-shift invariance and maximum subsampling
@@ -428,16 +411,10 @@
     https://tel.archives-ouvertes.fr/tel-01559667
     """
     # compute the spectral parameters of the filters
-<<<<<<< HEAD
-    sigma_min = sigma0 / math.pow(2, J)
-    xi1s, sigma1s, j1s = compute_params_filterbank(sigma_min, Q, alpha, r_psi)
-    xi2s, sigma2s, j2s = compute_params_filterbank(sigma_min, 1, alpha, r_psi)
-=======
     sigma_min = sigma0 / math.pow(2, J_scattering)
     Q1, Q2 = Q
     xi1s, sigma1s, j1s = compute_params_filterbank(sigma_min, Q1, alpha, r_psi)
     xi2s, sigma2s, j2s = compute_params_filterbank(sigma_min, Q2, alpha, r_psi)
->>>>>>> a776d575
 
     # width of the low-pass filter
     sigma_low = sigma0 / T
