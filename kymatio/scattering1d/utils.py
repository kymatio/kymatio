--- conflicted
+++ resolved
@@ -69,7 +69,6 @@
         raise ValueError('Too large padding value, will lead to NaN errors')
     return pad_left, pad_right
 
-<<<<<<< HEAD
 def compute_padding_(N, N_pad):
     """
     Computes the padding to be added on the left and on the right
@@ -98,77 +97,6 @@
     if max(pad_left, pad_right) >= N:
         raise ValueError('Too large padding value, will lead to NaN errors')
     return pad_left, pad_right
-
-def compute_minimum_support_to_pad(N, J, Q, T, criterion_amplitude=1e-3,
-                                       normalize='l1', r_psi=math.sqrt(0.5),
-                                       sigma0=1e-1, alpha=5., P_max=5, eps=1e-7):
-
-
-    """
-    Computes the support to pad given the input size and the parameters of the
-    scattering transform.
-
-    Parameters
-    ----------
-    N : int
-        temporal size of the input signal
-    J : int
-        scale of the scattering
-    Q : int
-        number of wavelets per octave
-    T : int
-        temporal support of low-pass filter, controlling amount of imposed
-        time-shift invariance and maximum subsampling
-    normalize : string, optional
-        normalization type for the wavelets.
-        Only `'l2'` or `'l1'` normalizations are supported.
-        Defaults to `'l1'`
-    criterion_amplitude: float `>0` and `<1`, optional
-        Represents the numerical error which is allowed to be lost after
-        convolution and padding.
-        The larger criterion_amplitude, the smaller the padding size is.
-        Defaults to `1e-3`
-    r_psi : float, optional
-        Should be `>0` and `<1`. Controls the redundancy of the filters
-        (the larger r_psi, the larger the overlap between adjacent
-        wavelets).
-        Defaults to `sqrt(0.5)`.
-    sigma0 : float, optional
-        parameter controlling the frequential width of the
-        low-pass filter at J_scattering=0; at a an absolute J_scattering,
-        it is equal to :math:`\\frac{\\sigma_0}{2^J}`.
-        Defaults to `1e-1`.
-    alpha : float, optional
-        tolerance factor for the aliasing after subsampling.
-        The larger the alpha, the more conservative the value of maximal
-        subsampling is.
-        Defaults to `5`.
-    P_max : int, optional
-        maximal number of periods to use to make sure that the Fourier
-        transform of the filters is periodic.
-        `P_max = 5` is more than enough for double precision.
-        Defaults to `5`.
-    eps : float, optional
-        required machine precision for the periodization (single
-        floating point is enough for deep learning applications).
-        Defaults to `1e-7`.
-
-    Returns
-    -------
-    min_to_pad: int
-        minimal value to pad the signal on one size to avoid any
-        boundary error.
-    """
-    J_tentative = int(np.ceil(np.log2(N)))
-    _, _, _, t_max_phi = scattering_filter_factory(
-        J_tentative, J, Q, T, normalize=normalize, to_torch=False,
-        max_subsampling=0, criterion_amplitude=criterion_amplitude,
-        r_psi=r_psi, sigma0=sigma0, alpha=alpha, P_max=P_max, eps=eps)
-    min_to_pad = 3 * t_max_phi
-    return min_to_pad
-
-=======
->>>>>>> e0978a98
 
 def precompute_size_scattering(J, Q, T, max_order=2, detail=False):
     """Get size of the scattering transform
