--- conflicted
+++ resolved
@@ -35,11 +35,10 @@
         filters = filter_bank(self._M_padded, self._N_padded, self.J, self.L)
         self.phi, self.psi = filters['phi'], filters['psi']
 
-<<<<<<< HEAD
     def scattering(self, x):
         """ This function should call the functional scattering."""
         raise NotImplementedError
-=======
+
     @property
     def M(self):
         warn("The attribute M is deprecated and will be removed in v0.4. "
@@ -51,7 +50,7 @@
         warn("The attribute N is deprecated and will be removed in v0.4. "
         "Replace by shape[1].", DeprecationWarning)
         return int(self.shape[1])
->>>>>>> 874e5ce0
+
 
     _doc_shape = 'M, N'
 
