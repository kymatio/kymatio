import torch

from .base_frontend import ScatteringBase2D
from kymatio.scattering2d.core.scattering2d import scattering2d
from ...frontend.torch_frontend import ScatteringTorch


class ScatteringTorch2D(ScatteringTorch, ScatteringBase2D):
    def __init__(self, J, shape, L=8, max_order=2, pre_pad=False, backend='torch', vectorize=True):
        ScatteringTorch.__init__(self)
        ScatteringBase2D.__init__(**locals())
        ScatteringBase2D._instantiate_backend(self, 'kymatio.scattering2d.backend.')
        ScatteringBase2D.build(self)
        ScatteringBase2D.create_filters(self)

        self.register_filters()

    def register_single_filter(self, v, n):
        current_filter = torch.from_numpy(v).unsqueeze(-1)
        self.register_buffer('tensor' + str(n), current_filter)
        return current_filter

    def register_filters(self):
        """ This function run the filterbank function that
            will create the filters as numpy array, and then, it
            saves those arrays as module's buffers."""
        # Create the filters

        n = 0

        for c, phi in self.phi.items():
            if not isinstance(c, int):
                continue

            self.phi[c] = self.register_single_filter(phi, n)
            n = n + 1

        for j in range(len(self.psi)):
            for k, v in self.psi[j].items():
                if not isinstance(k, int):
                    continue

                self.psi[j][k] = self.register_single_filter(v, n)
                n = n + 1

    def load_single_filter(self, n, buffer_dict):
        return buffer_dict['tensor' + str(n)]

    def load_filters(self):
        """ This function loads filters from the module's buffers """
        # each time scattering is run, one needs to make sure self.psi and self.phi point to
        # the correct buffers
        buffer_dict = dict(self.named_buffers())

        n = 0

        phis = self.phi
        for c, phi in phis.items():
            if not isinstance(c, int):
                continue

            phis[c] = self.load_single_filter(n, buffer_dict)
            n = n + 1

        psis = self.psi
        for j in range(len(psis)):
            for k, v in psis[j].items():
                if not isinstance(k, int):
                    continue

                psis[j][k] = self.load_single_filter(n, buffer_dict)
                n = n + 1

        return phis, psis

    def scattering(self, input):
        """Forward pass of the scattering.

            Parameters
            ----------
            input : tensor
                Tensor with k+2 dimensions :math:`(n_1, ..., n_k, M, N)` where :math:`(n_1, ...,n_k)` is
                arbitrary. Currently, k=2 is hardcoded. :math:`n_1` typically is the batch size, whereas
                :math:`n_2` is the number of input channels.

            Raises
            ------
            RuntimeError
                In the event that the input does not have at least two
                dimensions, or the tensor is not contiguous, or the tensor is
                not of the correct spatial size, padded or not.
            TypeError
                In the event that the input is not a Torch tensor.

            Returns
            -------
            S : tensor
                Scattering of the input, a tensor with k+3 dimensions :math:`(n_1, ...,n_k, D, Md, Nd)`
                where :math:`D` corresponds to a new channel dimension and :math:`(Md, Nd)` are
                downsampled sizes by a factor :math:`2^J`. Currently, k=2 is hardcoded.

        """
        if not torch.is_tensor(input):
            raise TypeError('The input should be a PyTorch Tensor.')

        if len(input.shape) < 2:
            raise RuntimeError('Input tensor must have at least two dimensions.')

        if not input.is_contiguous():
            raise RuntimeError('Tensor must be contiguous.')

        if (input.shape[-1] != self.N or input.shape[-2] != self.M) and not self.pre_pad:
            raise RuntimeError('Tensor must be of spatial size (%i,%i).' % (self.M, self.N))

        if (input.shape[-1] != self.N_padded or input.shape[-2] != self.M_padded) and self.pre_pad:
            raise RuntimeError('Padded tensor must be of spatial size (%i,%i).' % (self.M_padded, self.N_padded))

        phi, psi = self.load_filters()

        batch_shape = input.shape[:-2]
        signal_shape = input.shape[-2:]

        input = input.reshape((-1,) + signal_shape)

<<<<<<< HEAD
        S = scattering2d(input, self.pad, self.unpad, self.backend, self.J, self.L, phi, psi, self.max_order)
=======
        S = scattering2d(input, self.pad, self.unpad, self.backend, self.J,
                            self.L, phi, psi, self.max_order, vectorize=self.vectorize)
>>>>>>> ac17196b

        scattering_shape = S.shape[-3:]

        S = S.reshape(batch_shape + scattering_shape)

        return S


__all__ = ['ScatteringTorch2D']<|MERGE_RESOLUTION|>--- conflicted
+++ resolved
@@ -122,12 +122,8 @@
 
         input = input.reshape((-1,) + signal_shape)
 
-<<<<<<< HEAD
-        S = scattering2d(input, self.pad, self.unpad, self.backend, self.J, self.L, phi, psi, self.max_order)
-=======
         S = scattering2d(input, self.pad, self.unpad, self.backend, self.J,
                             self.L, phi, psi, self.max_order, vectorize=self.vectorize)
->>>>>>> ac17196b
 
         scattering_shape = S.shape[-3:]
 
