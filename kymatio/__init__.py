# Make sure that DeprecationWarning within this package always gets printed
### Snippet copied from sklearn.__init__
import re
import warnings

warnings.filterwarnings('always', category=DeprecationWarning,
                        module=r'^{0}.*'.format(re.escape(__name__)))
### End Snippet

__all__ = [
            'Scattering1D',
            'Scattering2D',
            'HarmonicScattering3D'
            ]

from .scattering1d import Scattering1D
from .scattering2d import Scattering2D
<<<<<<< HEAD

=======
>>>>>>> 3c845270
from .scattering3d import HarmonicScattering3D

from .version import version as __version__
<|MERGE_RESOLUTION|>--- conflicted
+++ resolved
@@ -15,10 +15,6 @@
 
 from .scattering1d import Scattering1D
 from .scattering2d import Scattering2D
-<<<<<<< HEAD
-
-=======
->>>>>>> 3c845270
 from .scattering3d import HarmonicScattering3D
 
 from .version import version as __version__
