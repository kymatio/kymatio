from .numpy_backend import NumpyBackend
import tensorflow as tf


class TensorFlowBackend(NumpyBackend):
    name = 'tensorflow'

    @staticmethod
    def concatenate(arrays, dim=1):
        return tf.stack(arrays, axis=dim)

    @staticmethod
    def modulus(x):
        norm = tf.abs(x)

        return norm

    @staticmethod
<<<<<<< HEAD
    def reshape_input(x, signal_shape, n_inserted_dims=0):
        new_shape = tf.concat(((-1,) + (1,)*n_inserted_dims, signal_shape), 0)
=======
    def reshape_input(x, signal_shape):
        new_shape = tf.concat(((-1, 1,), signal_shape), 0)
>>>>>>> d211579d
        return tf.reshape(x, new_shape)

    @staticmethod
    def reshape_output(S, batch_shape, n_kept_dims):
        new_shape = tf.concat(
            (batch_shape, S.shape[-n_kept_dims:]), 0)
        return tf.reshape(S, new_shape)

    @staticmethod
    def shape(x):
        return tf.shape(x)<|MERGE_RESOLUTION|>--- conflicted
+++ resolved
@@ -12,17 +12,11 @@
     @staticmethod
     def modulus(x):
         norm = tf.abs(x)
-
         return norm
 
     @staticmethod
-<<<<<<< HEAD
-    def reshape_input(x, signal_shape, n_inserted_dims=0):
-        new_shape = tf.concat(((-1,) + (1,)*n_inserted_dims, signal_shape), 0)
-=======
     def reshape_input(x, signal_shape):
         new_shape = tf.concat(((-1, 1,), signal_shape), 0)
->>>>>>> d211579d
         return tf.reshape(x, new_shape)
 
     @staticmethod
