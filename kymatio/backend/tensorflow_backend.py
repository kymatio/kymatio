--- conflicted
+++ resolved
@@ -15,13 +15,8 @@
         return norm
 
     @staticmethod
-<<<<<<< HEAD
-    def reshape_input(x, signal_shape, n_inserted_dims=0):
-        new_shape = tf.concat(((-1,) + (1,)*n_inserted_dims, signal_shape), 0)
-=======
     def reshape_input(x, signal_shape):
         new_shape = tf.concat(((-1, 1,), signal_shape), 0)
->>>>>>> 04783272
         return tf.reshape(x, new_shape)
 
     @staticmethod
