--- conflicted
+++ resolved
@@ -219,13 +219,8 @@
             return C
 
     @staticmethod
-<<<<<<< HEAD
-    def reshape_input(x, signal_shape, n_inserted_dims=0):
-        return x.reshape((-1,) + (1,)*n_inserted_dims + signal_shape)
-=======
     def reshape_input(x, signal_shape):
         return x.reshape((-1, 1) + signal_shape)
->>>>>>> d211579d
 
     @staticmethod
     def reshape_output(S, batch_shape, n_kept_dims):
