import pytest
import torch
from kymatio import Scattering1D
import math
import os
import io
import numpy as np

backends = []
skcuda_available = False
try:
    if torch.cuda.is_available():
        from skcuda import cublas
        import cupy
        skcuda_available = True
except:
    Warning('torch_skcuda backend not available.')

if skcuda_available:
    from kymatio.scattering1d.backend.torch_skcuda_backend import backend
    backends.append(backend)

from kymatio.scattering1d.backend.torch_backend import backend
backends.append(backend)


if torch.cuda.is_available():
    devices = ['cuda', 'cpu']
else:
    devices = ['cpu']

@pytest.mark.parametrize("device", devices)
@pytest.mark.parametrize("backend", backends)
def test_simple_scatterings(device, backend, random_state=42):
    """
    Checks the behaviour of the scattering on simple signals
    (zero, constant, pure cosine)
    """

    rng = np.random.RandomState(random_state)
    J = 6
    Q = 8
    T = 2**9
    scattering = Scattering1D(J, T, Q, backend=backend, frontend='torch').to(device)
    return

    # zero signal
    x0 = torch.zeros(2, T).to(device)

    if backend.name.endswith('_skcuda') and device == 'cpu':
        with pytest.raises(TypeError) as ve:
            s = scattering(x0)
        assert "CPU" in ve.value.args[0]
        return
    s = scattering(x0)

    # check that s is zero!
    assert torch.max(torch.abs(s)) < 1e-7

    # constant signal
    x1 = rng.randn(1)[0] * torch.ones(1, T).to(device)
    if not backend.name.endswith('_skcuda') or device != 'cpu':
        s1 = scattering(x1)

        # check that all orders above 1 are 0
        assert torch.max(torch.abs(s1[:, 1:])) < 1e-7

    # sinusoid scattering
    meta = scattering.meta()
    for _ in range(3):
        k = rng.randint(1, T // 2, 1)[0]
        x2 = torch.cos(2 * math.pi * float(k) * torch.arange(0, T, dtype=torch.float32) / float(T))
        x2 = x2.unsqueeze(0).to(device)
        if not backend.name.endswith('_skcuda') or device != 'cpu':
            s2 = scattering(x2)

            assert(s2[:,torch.from_numpy(meta['order']) != 1,:].abs().max() < 1e-2)


@pytest.mark.parametrize("device", devices)
@pytest.mark.parametrize("backend", backends)
def test_sample_scattering(device, backend):
    """
    Applies scattering on a stored signal to make sure its output agrees with
    a previously calculated version.
    """
    test_data_dir = os.path.dirname(__file__)

    with open(os.path.join(test_data_dir, 'test_data_1d.npz'), 'rb') as f:
        buffer = io.BytesIO(f.read())
        data = np.load(buffer)


    x = torch.from_numpy(data['x']).to(device)
    J = int(data['J'])
    Q = int(data['Q'])
    Sx0 = torch.from_numpy(data['Sx']).to(device)

    T = x.shape[-1]

    scattering = Scattering1D(J, T, Q, backend=backend, frontend='torch').to(device)

    if backend.name.endswith('_skcuda') and device == 'cpu':
        with pytest.raises(TypeError) as ve:
            Sx = scattering(x)
        assert "CUDA" in ve.value.args[0]
        return

    Sx = scattering(x)

    print(Sx.shape)

    assert torch.allclose(Sx, Sx0)


@pytest.mark.parametrize("device", devices)
@pytest.mark.parametrize("backend", backends)
def test_computation_Ux(backend, device, random_state=42):
    """
    Checks the computation of the U transform (no averaging for 1st order)
    """
    rng = np.random.RandomState(random_state)
    J = 6
    Q = 8
    T = 2**12
    scattering = Scattering1D(J, T, Q, average=False,
                              max_order=1, out_type="dict", frontend='torch', backend=backend).to(device)
    # random signal
    x = torch.from_numpy(rng.randn(1, T)).float().to(device)

    if not backend.name.endswith('skcuda') or device != 'cpu':
        s = scattering(x)

        # check that the keys in s correspond to the order 0 and second order
        for k in range(len(scattering.psi1_f)):
            assert (k,) in s.keys()
        for k in s.keys():
            if k != ():
                assert k[0] < len(scattering.psi1_f)

        scattering.max_order = 2

        s = scattering(x)

        count = 1
        for k1, filt1 in enumerate(scattering.psi1_f):
            assert (k1,) in s.keys()
            count += 1
            for k2, filt2 in enumerate(scattering.psi2_f):
                if filt2['j'] > filt1['j']:
                    assert (k1, k2) in s.keys()
                    count += 1

        assert count == len(s)

        with pytest.raises(ValueError) as ve:
            scattering.out_type = "array"
            scattering(x)
        assert "Please set out_type to" in ve.value.args[0]


# Technical tests
@pytest.mark.parametrize("backend", backends)
def test_scattering_GPU_CPU(backend, random_state=42):
    """
    This function tests whether the CPU computations are equivalent to
    the GPU ones
    """
    if torch.cuda.is_available() and not backend.name.endswith('_skcuda'):
        torch.manual_seed(random_state)

        J = 6
        Q = 8
        T = 2**12

        # build the scattering
        scattering = Scattering1D(J, T, Q, backend=backend, frontend='torch').cpu()

        x = torch.randn(2, T)
        s_cpu = scattering(x)

        scattering = scattering.cuda()
        x_gpu = x.clone().cuda()
        s_gpu = scattering(x_gpu).cpu()
        # compute the distance

        Warning('Tolerance has been slightly lowered here...')
        assert torch.allclose(s_cpu, s_gpu, atol=1e-7)


@pytest.mark.parametrize("device", devices)
@pytest.mark.parametrize("backend", backends)
def test_coordinates(device, backend, random_state=42):
    """
    Tests whether the coordinates correspond to the actual values (obtained
    with Scattering1d.meta()), and with the vectorization
    """

    torch.manual_seed(random_state)
    J = 6
    Q = 8
    T = 2**12

    scattering = Scattering1D(J, T, Q, max_order=2, backend=backend, frontend='torch')

    x = torch.randn(2, T)

    scattering.to(device)
    x = x.to(device)

    for max_order in [1, 2]:
        scattering.max_order = max_order

        scattering.out_type = "dict"

        if backend.name.endswith('skcuda') and device == 'cpu':
            with pytest.raises(TypeError) as ve:
                s_dico = scattering(x)
            assert "CUDA" in ve.value.args[0]
        else:
            s_dico = scattering(x)
            s_dico = {k: s_dico[k].data for k in s_dico.keys()}
        scattering.out_type = "array"

        if backend.name.endswith('_skcuda') and device == 'cpu':
            with pytest.raises(TypeError) as ve:
                s_vec = scattering(x)
            assert "CUDA" in ve.value.args[0]
        else:
            s_vec = scattering(x)
            s_dico = {k: s_dico[k].cpu() for k in s_dico.keys()}
            s_vec = s_vec.cpu()

        meta = scattering.meta()

        if not backend.name.endswith('_skcuda') or device != 'cpu':
            assert len(s_dico) == s_vec.shape[1]

            for cc in range(s_vec.shape[1]):
                k = meta['key'][cc]
                assert torch.allclose(s_vec[:, cc], torch.squeeze(s_dico[k]))


@pytest.mark.parametrize("device", devices)
@pytest.mark.parametrize("backend", backends)
def test_precompute_size_scattering(device, backend, random_state=42):
    """
    Tests that precompute_size_scattering computes a size which corresponds
    to the actual scattering computed
    """
    torch.manual_seed(random_state)

    J = 6
    Q = 8
    N = 2**12

    scattering = Scattering1D(J, N, Q, out_type="dict", backend=backend, frontend='torch')

    x = torch.randn(2, N)

    scattering.to(device)
    x = x.to(device)
    if not backend.name.endswith('_skcuda') or device != 'cpu':
        for max_order in [1, 2]:
            scattering.max_order = max_order
            s_dico = scattering(x)
            for detail in [True, False]:
                # get the size of scattering
                size = scattering.output_size(detail=detail)
                if detail:
                    num_orders = {0: 0, 1: 0, 2: 0}
                    for k in s_dico.keys():
                        if k is ():
                            num_orders[0] += 1
                        else:
                            if len(k) == 1:  # order1
                                num_orders[1] += 1
                            elif len(k) == 2:
                                num_orders[2] += 1
                    todo = 2 if max_order == 2 else 1
                    for i in range(todo):
                        assert num_orders[i] == size[i]
                        # check that the orders are completely equal
                else:
                    assert len(s_dico) == size


@pytest.mark.parametrize("device", devices)
@pytest.mark.parametrize("backend", backends)
def test_differentiability_scattering(device, backend, random_state=42):
    """
    It simply tests whether it is really differentiable or not.
    This does NOT test whether the gradients are correct.
    """

    if backend.name.endswith("_skcuda"):
        pytest.skip("The skcuda backend does not pass differentiability"
            "tests, but that's ok (for now).")

    torch.manual_seed(random_state)

    J = 6
    Q = 8
    T = 2**12

    scattering = Scattering1D(J, T, Q, frontend='torch', backend=backend).to(device)

    x = torch.randn(2, T, requires_grad=True, device=device)

    s = scattering.forward(x)
    loss = torch.sum(torch.abs(s))
    loss.backward()
    assert torch.max(torch.abs(x.grad)) > 0.


@pytest.mark.parametrize("backend", backends)
def test_scattering_shape_input(backend):
    # Checks that a wrong input to shape raises an error
    J, Q = 6, 8
    with pytest.raises(ValueError) as ve:
        shape = 5, 6
        s = Scattering1D(J, shape, Q, backend=backend, frontend='torch')
    assert "exactly one element" in ve.value.args[0]


    with pytest.raises(ValueError) as ve:
        shape = 1.5
        s = Scattering1D(J, shape, Q, backend=backend, frontend='torch')
        # should invoke the else branch
    assert "1-tuple" in ve.value.args[0]
    assert "integer" in ve.value.args[0]


@pytest.mark.parametrize("device", devices)
@pytest.mark.parametrize("backend", backends)
def test_batch_shape_agnostic(device, backend):
    J, Q = 3, 8
    length = 1024
    shape = (length,)

    length_ds = length / 2**J

    S = Scattering1D(J, shape, Q, backend=backend, frontend='torch').to(device)

    with pytest.raises(ValueError) as ve:
        S(torch.zeros(()).to(device))
    assert "at least one axis" in ve.value.args[0]

    x = torch.zeros(shape).to(device)

    if backend.name.endswith('_skcuda') and device == 'cpu':
        with pytest.raises(TypeError) as ve:
            Sx = S(x)
        assert "CUDA" in ve.value.args[0]
        return

    Sx = S(x)

    assert Sx.dim() == 2
    assert Sx.shape[-1] == length_ds

    n_coeffs = Sx.shape[-2]

    test_shapes = ((1,) + shape, (2,) + shape, (2,2) + shape, (2,2,2) + shape)

    for test_shape in test_shapes:
        x = torch.zeros(test_shape).to(device)

        S.out_type = "array"
        Sx = S(x)

        assert Sx.dim() == len(test_shape)+1
        assert Sx.shape[-1] == length_ds
        assert Sx.shape[-2] == n_coeffs
        assert Sx.shape[:-2] == test_shape[:-1]

        S.out_type = "dict"
        Sx = S(x)

        assert len(Sx) == n_coeffs
        for k, v in Sx.items():
            assert v.shape[-1] == length_ds
            assert v.shape[-2] == 1
            assert v.shape[:-2] == test_shape[:-1]


@pytest.mark.parametrize("device", devices)
@pytest.mark.parametrize("backend", backends)
def test_T(device, backend):
    """
    Applies scattering on a stored signal with non-default T to make sure its
    output agrees with a previously calculated version.
    """
    test_data_dir = os.path.dirname(__file__)

    with open(os.path.join(test_data_dir, 'test_data_1d.npz'), 'rb') as f:
        buffer = io.BytesIO(f.read())
        data = np.load(buffer)


    x = torch.from_numpy(data['x']).to(device)
    J = int(data['J'])
    Q = int(data['Q'])
    Sx0 = torch.from_numpy(data['Sx']).to(device)

    # default
    N = x.shape[-1]
    T = 2**J
    scattering0 = Scattering1D(J, N, Q, T=T, backend=backend, frontend='torch'
                               ).to(device)

    # adjust T
    sigma_low_scale_factor = 2
    T = 2**(J - sigma_low_scale_factor)
    scattering1 = Scattering1D(J, N, Q, T=T, backend=backend, frontend='torch'
                               ).to(device)

    if backend.name.endswith('_skcuda') and device == 'cpu':
        for scattering in (scattering0, scattering1):
            with pytest.raises(TypeError) as ve:
                _ = scattering(x)
            assert "CUDA" in ve.value.args[0]
        return

    Sg0 = scattering0(x)
    Sg1 = scattering1(x)
    assert torch.allclose(Sg0, Sx0)
    assert Sg1.shape == (Sg0.shape[0], Sg0.shape[1], Sg0.shape[2]*2**(sigma_low_scale_factor))

@pytest.mark.parametrize("device", devices)
@pytest.mark.parametrize("backend", backends)
def test_Q(device, backend):
    J = 3
    length = 1024
    shape = (length,)

    # test different cases for Q
    with pytest.raises(ValueError) as ve:
        _ = Scattering1D(
<<<<<<< HEAD
            J, shape, Q=0.9, backend=backend, frontend='torch').to(device)
    assert "Q should always be >= 1" in ve.value.args[0]

@pytest.mark.parametrize("device", devices)
@pytest.mark.parametrize("backend", backends)
def test_check_runtime_args(device, backend):
    J = 3
    length = 1024
    shape = (length,)
    x = torch.zeros(shape)

    with pytest.raises(ValueError) as ve:
        S = Scattering1D(J, shape, backend=backend,
                         out_type='doesnotexist', frontend='torch').to(device)
        S(x)
    assert "out_type must be one" in ve.value.args[0]

    with pytest.raises(ValueError) as ve:
        S = Scattering1D(J, shape, backend=backend, average=False,
                         out_type='array', frontend='torch').to(device)
        S(x)
    assert "Cannot convert" in ve.value.args[0]

    with pytest.raises(ValueError) as ve:
        S = Scattering1D(J, shape, oversampling=-1, backend=backend,
                         frontend='torch').to(device)
        S(x)
    assert "nonnegative" in ve.value.args[0]
=======
            J, shape, Q=0.9, backend=backend, frontend='torch')
    assert "Q should always be >= 1" in ve.value.args[0]

    with pytest.raises(ValueError) as ve:
        _ = Scattering1D(
            J, shape, Q=[8], backend=backend, frontend='torch')
    assert "Q must be an integer or a tuple" in ve.value.args[0]


    Sc_int = Scattering1D(J, shape, Q=(8, ), backend=backend, frontend='torch').to(device)
    Sc_tuple = Scattering1D(J, shape, Q=(8, 1), backend=backend, frontend='torch').to(device)

    assert Sc_int.Q == Sc_tuple.Q

    # test dummy input
    x = torch.zeros(shape).to(device)

    if backend.name.endswith('_skcuda') and device == 'cpu':
        for scattering in (Sc_int, Sc_tuple):
            with pytest.raises(TypeError) as ve:
                _ = scattering(x)
            assert "CUDA" in ve.value.args[0]
        return

    Sc_int_out = Sc_int(x)
    Sc_tuple_out = Sc_tuple(x)

    assert torch.allclose(Sc_int_out, Sc_tuple_out)
    assert Sc_int_out.shape == Sc_tuple_out.shape
>>>>>>> a776d575
<|MERGE_RESOLUTION|>--- conflicted
+++ resolved
@@ -437,44 +437,13 @@
     # test different cases for Q
     with pytest.raises(ValueError) as ve:
         _ = Scattering1D(
-<<<<<<< HEAD
-            J, shape, Q=0.9, backend=backend, frontend='torch').to(device)
-    assert "Q should always be >= 1" in ve.value.args[0]
-
-@pytest.mark.parametrize("device", devices)
-@pytest.mark.parametrize("backend", backends)
-def test_check_runtime_args(device, backend):
-    J = 3
-    length = 1024
-    shape = (length,)
-    x = torch.zeros(shape)
-
-    with pytest.raises(ValueError) as ve:
-        S = Scattering1D(J, shape, backend=backend,
-                         out_type='doesnotexist', frontend='torch').to(device)
-        S(x)
-    assert "out_type must be one" in ve.value.args[0]
-
-    with pytest.raises(ValueError) as ve:
-        S = Scattering1D(J, shape, backend=backend, average=False,
-                         out_type='array', frontend='torch').to(device)
-        S(x)
-    assert "Cannot convert" in ve.value.args[0]
-
-    with pytest.raises(ValueError) as ve:
-        S = Scattering1D(J, shape, oversampling=-1, backend=backend,
-                         frontend='torch').to(device)
-        S(x)
-    assert "nonnegative" in ve.value.args[0]
-=======
             J, shape, Q=0.9, backend=backend, frontend='torch')
     assert "Q should always be >= 1" in ve.value.args[0]
-
+    
     with pytest.raises(ValueError) as ve:
         _ = Scattering1D(
             J, shape, Q=[8], backend=backend, frontend='torch')
     assert "Q must be an integer or a tuple" in ve.value.args[0]
-
 
     Sc_int = Scattering1D(J, shape, Q=(8, ), backend=backend, frontend='torch').to(device)
     Sc_tuple = Scattering1D(J, shape, Q=(8, 1), backend=backend, frontend='torch').to(device)
@@ -496,4 +465,30 @@
 
     assert torch.allclose(Sc_int_out, Sc_tuple_out)
     assert Sc_int_out.shape == Sc_tuple_out.shape
->>>>>>> a776d575
+
+
+@pytest.mark.parametrize("device", devices)
+@pytest.mark.parametrize("backend", backends)
+def test_check_runtime_args(device, backend):
+    J = 3
+    length = 1024
+    shape = (length,)
+    x = torch.zeros(shape)
+
+    with pytest.raises(ValueError) as ve:
+        S = Scattering1D(J, shape, backend=backend,
+                         out_type='doesnotexist', frontend='torch').to(device)
+        S(x)
+    assert "out_type must be one" in ve.value.args[0]
+
+    with pytest.raises(ValueError) as ve:
+        S = Scattering1D(J, shape, backend=backend, average=False,
+                         out_type='array', frontend='torch').to(device)
+        S(x)
+    assert "Cannot convert" in ve.value.args[0]
+
+    with pytest.raises(ValueError) as ve:
+        S = Scattering1D(J, shape, oversampling=-1, backend=backend,
+                         frontend='torch').to(device)
+        S(x)
+    assert "nonnegative" in ve.value.args[0]