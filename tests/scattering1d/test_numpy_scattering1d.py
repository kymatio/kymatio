--- conflicted
+++ resolved
@@ -33,10 +33,6 @@
         assert Sx.shape == Sx0.shape
         assert np.allclose(Sx, Sx0)
         assert scattering.oversampling==0
-<<<<<<< HEAD
-=======
-        assert scattering.N == scattering.shape[0]
->>>>>>> 2bf58f87
 
     def test_Scattering1D_T(self, backend):
         """
@@ -64,16 +60,16 @@
         T = 2**(J-sigma_low_scale_factor)
         scattering2 = Scattering1D(J, N, Q, T=T, backend=backend, frontend='numpy')
         Sx2 = scattering2(x)
-        assert Sx2.shape == (Sx1.shape[0], Sx1.shape[1], Sx1.shape[2]*2**(sigma_low_scale_factor))        
+        assert Sx2.shape == (Sx1.shape[0], Sx1.shape[1], Sx1.shape[2]*2**(sigma_low_scale_factor))
         # adjust J
         sigma_low_scale_factor = 1
         T=2**J
         scattering2 = Scattering1D(J-sigma_low_scale_factor, N, Q, T=T, backend=backend, frontend='numpy')
         Sx2 = scattering2(x)
-        meta2 = scattering2.meta()             
+        meta2 = scattering2.meta()
         # find comparable paths
         indices1 = np.array([], dtype=int)
-        indices2 = np.array([], dtype=int)        
+        indices2 = np.array([], dtype=int)
         meta1['sigma'][np.isnan(meta1['sigma'])] = -1
         meta2['sigma'][np.isnan(meta2['sigma'])] = -1
         i = 0
@@ -82,9 +78,9 @@
           if len(index1[0]) != 0:
             indices1 = np.append(indices1, index1[0])
             indices2 = np.append(indices2, i)
-          i += 1         
+          i += 1
         assert np.allclose(Sx1[:,indices1, :],Sx2[:,indices2, :])
-        
+
     def test_Scattering1D_filter_factory_T(self, backend):
         """
         Constructs the scattering filters for the T parameter which controls the
@@ -146,7 +142,7 @@
 
     with pytest.raises(ValueError) as ve:
         _ = Scattering1D(J, shape, Q=[8], backend=backend, frontend=frontend)
-    assert "Q must be an integer or a tuple" in ve.value.args[0] 
+    assert "Q must be an integer or a tuple" in ve.value.args[0]
 
     Sc_int = Scattering1D(J, shape, Q=(8, ), backend=backend, frontend=frontend)
     Sc_tuple = Scattering1D(J, shape, Q=(8, 1), backend=backend, frontend=frontend)
