--- conflicted
+++ resolved
@@ -96,11 +96,7 @@
                     default_str = ' (default)'
                 else:
                     default_str = ''
-<<<<<<< HEAD
                 phi_f, psi1_f, psi2_f = scattering_filter_factory(N, J, Q, T)
-                assert(phi_f['sigma']==0.1/T)
-=======
-                phi_f, psi1_f, psi2_f = scattering_filter_factory(np.log2(N), J, Q, T)
                 assert(phi_f['sigma']==0.1/T)
 
 frontends = ['numpy', 'sklearn']
@@ -132,5 +128,4 @@
     Sc_tuple_out = Sc_tuple.scattering(x)
 
     assert np.allclose(Sc_int_out, Sc_tuple_out)
-    assert Sc_int_out.shape == Sc_tuple_out.shape
->>>>>>> a776d575
+    assert Sc_int_out.shape == Sc_tuple_out.shape