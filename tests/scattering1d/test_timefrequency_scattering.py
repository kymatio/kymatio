import pytest
import torch
from kymatio.torch import Scattering1D

from kymatio.scattering1d.core.scattering1d import scattering1d
from kymatio.scattering1d.core.timefrequency_scattering import scattering1d_widthfirst
from kymatio.scattering1d.frontend.base_frontend import TimeFrequencyScatteringBase


def test_jtfs_build():
    # Test __init__
    jtfs = TimeFrequencyScatteringBase(
        J=10, J_fr=3, shape=4096, Q=8, backend='torch')
    assert jtfs.F is None

    # Test Q_fr
    jtfs.build()
    assert jtfs.Q_fr == (1,)

    # Test parse_T(self.F, self.J_fr, N_input_fr, T_alias='F')
    assert jtfs.F == (2 ** jtfs.J_fr)
    assert jtfs.log2_F == jtfs.J_fr

    # Test that frequential padding is at least six times larger than F
    N_input_fr = len(jtfs.psi1_f)
    assert jtfs._N_padded_fr > (N_input_fr + 6 * jtfs.F)

    # Test that padded frequency domain is divisible by max subsampling factor
    assert (jtfs._N_padded_fr % (2**jtfs.J_fr)) == 0


def test_Q():
    jtfs_kwargs = dict(J=10, J_fr=3, shape=4096, Q=8, backend='torch')
    # test different cases for Q_fr
    with pytest.raises(ValueError) as ve:
        TimeFrequencyScatteringBase(Q_fr=0.9, **jtfs_kwargs).build()
    assert "Q_fr must be >= 1" in ve.value.args[0]

    # test different cases for Q_fr
    with pytest.raises(ValueError) as ve:
        TimeFrequencyScatteringBase(Q_fr=[1], **jtfs_kwargs).build()
    assert "Q_fr must be an integer or 1-tuple" in ve.value.args[0]

    with pytest.raises(NotImplementedError) as ve:
        TimeFrequencyScatteringBase(Q_fr=(1, 2), **jtfs_kwargs).build()
    assert "Q_fr must be an integer or 1-tuple" in ve.value.args[0]


<<<<<<< HEAD

def test_jtfs_create_filters():
    jtfs = TimeFrequencyScatteringBase(
        J=10, J_fr=3, shape=4096, Q=8, backend='torch')
    jtfs.build()
    jtfs.create_filters()

    phi = jtfs.filters_fr[0]
    assert phi['N'] == jtfs._N_padded_fr

=======
>>>>>>> 644b3165

def test_scattering1d_widthfirst():
    """Checks that width-first and depth-first algorithms have same output."""
    J = 5
    shape = (1024,)
    S = Scattering1D(J, shape)
    x = torch.zeros(shape)
    x[shape[0]//2] = 1

    ### average_local == False ###
    average_local = False
    # Width-first scattering
    x_shape = S.backend.shape(x)
    batch_shape, signal_shape = x_shape[:-1], x_shape[-1:]
    x = S.backend.reshape_input(x, signal_shape)
    U_0 = S.backend.pad(x, pad_left=S.pad_left, pad_right=S.pad_right)
    filters = [S.phi_f, S.psi1_f, S.psi2_f]
    U_gen = scattering1d_widthfirst(U_0, S.backend, filters, S.oversampling,
        average_local)
    U_width = {path['n']: path['coef'] for path in U_gen}

    # Depth-first scattering
    U_gen = scattering1d(U_0, S.backend, filters, S.oversampling, average_local)
    U_depth = {path['n']: path['coef'] for path in U_gen}

    # Check orders 0 and 1
    skip_order2 = lambda item: (len(item[0]) < 2)
    U_width_no_order2 = dict(filter(skip_order2, U_width.items()))
    U_depth_no_order2 = dict(filter(skip_order2, U_depth.items()))
    assert set(U_width_no_order2.keys()) == set(U_depth_no_order2.keys())
    for key in U_width_no_order2:
        assert torch.allclose(U_width_no_order2[key], U_depth_no_order2[key])

    # Check order 2
    keep_order2 = lambda item: (len(item[0]) == 2)
    Y_width_order2 = dict(filter(keep_order2, U_width.items()))
    U_depth_order2 = dict(filter(keep_order2, U_depth.items()))
    for key in Y_width_order2:
        n2 = key[-1]
        keep_n2 = lambda item: (item[0][-1] == n2)
        U_n2 = dict(filter(keep_n2, U_depth_order2.items()))
        U_n2 = S.backend.concatenate([U_n2[key] for key in sorted(U_n2.keys())])
        assert torch.allclose(S.backend.modulus(Y_width_order2[key]), U_n2)

    ### average_local == True ###
    average_local = True

    # Width-first
    S_gen = scattering1d_widthfirst(U_0, S.backend, filters, S.oversampling,
        average_local)
    S_width = {path['n']: path['coef'] for path in S_gen}

    # Depth-first
    S_gen = scattering1d(U_0, S.backend, filters, S.oversampling, average_local)
    S1_depth = {path['n']: path['coef'] for path in S_gen if len(path['n']) > 0}

    # Check order 1 (order 2 is unaveraged in width-first so irrelevant here)
    keep_order1 = lambda item: (len(item[0]) == 1)
    S1_width = dict(filter(keep_order1, S_width.items()))
    assert len(S1_width) == 1
    S1_width = S1_width[(-1,)]
    S1_depth = S.backend.concatenate([
        S1_depth[key] for key in sorted(S1_depth.keys()) if len(key)==1])
    assert torch.allclose(S1_width, S1_depth)<|MERGE_RESOLUTION|>--- conflicted
+++ resolved
@@ -46,8 +46,6 @@
     assert "Q_fr must be an integer or 1-tuple" in ve.value.args[0]
 
 
-<<<<<<< HEAD
-
 def test_jtfs_create_filters():
     jtfs = TimeFrequencyScatteringBase(
         J=10, J_fr=3, shape=4096, Q=8, backend='torch')
@@ -57,8 +55,6 @@
     phi = jtfs.filters_fr[0]
     assert phi['N'] == jtfs._N_padded_fr
 
-=======
->>>>>>> 644b3165
 
 def test_scattering1d_widthfirst():
     """Checks that width-first and depth-first algorithms have same output."""
