import numpy as np
import pytest
import torch

import kymatio
from kymatio.scattering1d.core.scattering1d import scattering1d
from kymatio.scattering1d.filter_bank import compute_temporal_support, gauss_1d
from kymatio.scattering1d.core.timefrequency_scattering import (
    joint_timefrequency_scattering, time_scattering_widthfirst,
    frequency_scattering, time_averaging, frequency_averaging)
from kymatio.scattering1d.frontend.base_frontend import TimeFrequencyScatteringBase
from kymatio.scattering1d.frontend.torch_frontend import TimeFrequencyScatteringTorch
from kymatio.scattering1d.frontend.numpy_frontend import TimeFrequencyScatteringNumPy


def test_jtfs_build():
    # Test __init__
    jtfs = TimeFrequencyScatteringBase(
        J=10, J_fr=3, shape=4096, Q=8, backend='torch')
    assert jtfs.F is None

    # Test Q_fr
    jtfs.build()
    assert jtfs.Q_fr == (1,)

    # Test parse_T(self.F, self.J_fr, N_input_fr, T_alias='F')
    assert jtfs.F == (2 ** jtfs.J_fr)
    assert jtfs.log2_F == jtfs.J_fr

    # Test that frequential padding is sufficient
    N_input_fr = len(jtfs.psi1_f)
    assert (jtfs._N_padded_fr - N_input_fr) > (2 * jtfs.F)
    assert (jtfs._N_padded_fr - N_input_fr)  > (2 * (2 ** jtfs.J_fr))
    phi_f = gauss_1d(2 * jtfs._N_padded_fr, jtfs.sigma0/jtfs.F)
    h_double_support = np.fft.fftshift(np.fft.ifft(phi_f))
    h_current_support = h_double_support[
        (jtfs._N_padded_fr//2):-jtfs._N_padded_fr//2]
    l1_current = np.linalg.norm(h_current_support, ord=1)
    l1_double = np.linalg.norm(h_double_support, ord=1)
    l1_residual = l1_double - l1_current
    criterion_amplitude = 1e-3
    assert l1_residual < criterion_amplitude

    # Test that padded frequency domain is divisible by max subsampling factor
    assert (jtfs._N_padded_fr % (2**jtfs.J_fr)) == 0


def test_Q():
    jtfs_kwargs = dict(J=10, J_fr=3, shape=4096, Q=8, backend='torch')
    # test different cases for Q_fr
    with pytest.raises(ValueError) as ve:
        TimeFrequencyScatteringBase(Q_fr=0.9, **jtfs_kwargs).build()
    assert "Q_fr must be >= 1" in ve.value.args[0]

    # test different cases for Q_fr
    with pytest.raises(ValueError) as ve:
        TimeFrequencyScatteringBase(Q_fr=[1], **jtfs_kwargs).build()
    assert "Q_fr must be an integer or 1-tuple" in ve.value.args[0]

    with pytest.raises(NotImplementedError) as ve:
        TimeFrequencyScatteringBase(Q_fr=(1, 2), **jtfs_kwargs).build()
    assert "Q_fr must be an integer or 1-tuple" in ve.value.args[0]


def test_check_runtime_args():
    kwargs = dict(J=10, J_fr=3, shape=4096, Q=8)
    S = TimeFrequencyScatteringBase(**kwargs)
    S.build()
    assert S._check_runtime_args() is None

    with pytest.raises(ValueError) as ve:
        S = TimeFrequencyScatteringBase(out_type='doesnotexist', **kwargs)
        S.build()
        S._check_runtime_args()
    assert "out_type must be one of" in ve.value.args[0]

    with pytest.raises(ValueError) as ve:
        S = TimeFrequencyScatteringBase(T=0, **kwargs)
        S.build()
        S._check_runtime_args()
    assert "Cannot convert" in ve.value.args[0]

    with pytest.raises(ValueError) as ve:
        S = TimeFrequencyScatteringBase(oversampling=-1, **kwargs)
        S.build()
        S._check_runtime_args()
    assert "nonnegative" in ve.value.args[0]

    with pytest.raises(ValueError) as ve:
        S = TimeFrequencyScatteringBase(oversampling=0.5, **kwargs)
        S.build()
        S._check_runtime_args()
    assert "integer" in ve.value.args[0]

    with pytest.raises(ValueError) as ve:
        S = TimeFrequencyScatteringBase(
            F=0, out_type='array', format='joint', **kwargs)
        S.build()
        S._check_runtime_args()
    assert "Cannot convert" in ve.value.args[0]

    with pytest.raises(ValueError) as ve:
        S = TimeFrequencyScatteringBase(oversampling_fr=-1, **kwargs)
        S.build()
        S._check_runtime_args()
    assert "nonnegative" in ve.value.args[0]

    with pytest.raises(ValueError) as ve:
        S = TimeFrequencyScatteringBase(oversampling_fr=0.5, **kwargs)
        S.build()
        S._check_runtime_args()
    assert "integer" in ve.value.args[0]

    with pytest.raises(ValueError) as ve:
        S = TimeFrequencyScatteringBase(format='doesnotexist', **kwargs)
        S.build()
        S._check_runtime_args()
    assert "format must be" in ve.value.args[0]



def test_jtfs_create_filters():
    J_fr = 3
    jtfs = TimeFrequencyScatteringBase(
        J=10, J_fr=J_fr, shape=4096, Q=8, backend='torch')
    jtfs.build()
    jtfs.create_filters()

    phi = jtfs.filters_fr[0]
    assert phi['N'] == jtfs._N_padded_fr

    psis = jtfs.filters_fr[1]
    assert len(psis) == (1 + 2*(J_fr+1))
    assert np.isclose(psis[0]['xi'], 0)
    positive_spins = psis[1:][:J_fr+1]
    negative_spins = psis[1:][J_fr+1:]
    assert all([psi['xi']>0 for psi in positive_spins])
    assert all([psi['xi']<0 for psi in negative_spins])
    assert all([(psi_pos['xi']==-psi_neg['xi'])
        for psi_pos, psi_neg in zip(positive_spins, negative_spins)])


def test_time_scattering_widthfirst():
    """Checks that width-first and depth-first algorithms have same output."""
    J = 5
    shape = (1024,)
    S = kymatio.Scattering1D(J, shape, frontend='torch')
    x = torch.zeros(shape)
    x[shape[0]//2] = 1
    x_shape = S.backend.shape(x)
    batch_shape, signal_shape = x_shape[:-1], x_shape[-1:]
    x = S.backend.reshape_input(x, signal_shape)
    U_0 = S.backend.pad(x, pad_left=S.pad_left, pad_right=S.pad_right)

    # Width-first
    filters = [S.phi_f, S.psi1_f, S.psi2_f]
    W_gen = time_scattering_widthfirst(U_0, S.backend, filters, S.oversampling,
        average_local=True)
    W = {path['n']: path['coef'] for path in W_gen}

    # Depth-first
    S_gen = scattering1d(U_0, S.backend, filters, S.oversampling,
        average_local=True)
    S1_depth = {path['n']: path['coef'] for path in S_gen if len(path['n']) > 0}
    U_gen = scattering1d(U_0, S.backend, filters, S.oversampling,
        average_local=False)
    U2_depth = {path['n']: path['coef'] for path in U_gen if len(path['n']) == 2}

    # Check order 1
    keep_order1 = lambda item: (len(item[0]) == 1)
    S1_width = dict(filter(keep_order1, W.items()))
    assert len(S1_width) == 1
    S1_width = S1_width[(-1,)]
    S1_depth = S.backend.concatenate([
        S1_depth[key] for key in sorted(S1_depth.keys()) if len(key)==1])
    assert torch.allclose(S1_width, S1_depth)


def test_frequency_scattering():
    # Create S1 array as input
    J = 5
    shape = (4096,)
    Q = 8
    S = kymatio.Scattering1D(J=J, Q=Q, shape=shape, backend='numpy')
    x = torch.zeros(shape)
    x[shape[0]//2] = 1
    x_shape = S.backend.shape(x)
    batch_shape, signal_shape = x_shape[:-1], x_shape[-1:]
    x = S.backend.reshape_input(x, signal_shape)
    U_0 = S.backend.pad(x, pad_left=S.pad_left, pad_right=S.pad_right)
    filters = [S.phi_f, S.psi1_f, S.psi2_f]
    average_local = True
    S_gen = scattering1d(U_0, S.backend, filters, S.oversampling, average_local)
    S_1_dict = {path['n']: path['coef'] for path in S_gen if len(path['n'])==1}
    S_1 = S.backend.concatenate([S_1_dict[key] for key in sorted(S_1_dict.keys())])
    X = {'coef': S_1, 'n1_max': len(S_1_dict), 'n': (-1,), 'j': (-1,)}

    # Define scattering object
    J_fr = 3
    jtfs = TimeFrequencyScatteringBase(
        J=J, J_fr=J_fr, shape=shape, Q=Q, backend='numpy')
    jtfs.build()
    jtfs.create_filters()

    # spinned=False
    freq_gen = frequency_scattering(X, S.backend, jtfs.filters_fr,
        jtfs.oversampling_fr, jtfs.average_fr=='local', spinned=False)
    for Y_fr in freq_gen:
        assert Y_fr['spin'] >= 0
        assert Y_fr['n'] == Y_fr['n_fr']

    # spinned=True
    X['coef'] = X['coef'].astype('complex64')
    X['n'] = (-1, 4) # a mockup (n1, n2) pair from time_scattering_widthfirst
    freq_gen = frequency_scattering(X, S.backend, jtfs.filters_fr,
        jtfs.oversampling_fr, jtfs.average_fr=='local', spinned=True)
    for Y_fr in freq_gen:
        assert Y_fr['coef'].shape[-1] == X['coef'].shape[-1]
        assert Y_fr['n'] == (4,) + Y_fr['n_fr']

def test_joint_timefrequency_scattering():
    # Define scattering object
    J = 8
    J_fr = 3
    shape = (4096,)
    Q = 8
    S = TimeFrequencyScatteringBase(
        J=J, J_fr=J_fr, shape=shape, Q=Q, T=0, F=0, backend='numpy')
    S.build()
    S.create_filters()
    assert not S.average
    assert not S.average_fr
    backend = kymatio.Scattering1D(
        J=J, Q=Q, shape=shape, T=0, backend='numpy').backend

    x = torch.zeros(shape)
    x[shape[0]//2] = 1
    x_shape = backend.shape(x)
    batch_shape, signal_shape = x_shape[:-1], x_shape[-1:]
    x = backend.reshape_input(x, signal_shape)
    U_0_in = backend.pad(x, pad_left=S.pad_left, pad_right=S.pad_right)

    filters = [S.phi_f, S.psi1_f, S.psi2_f]
    jtfs_gen = joint_timefrequency_scattering(U_0_in, backend,
        filters, S.oversampling, S.average=='local',
        S.filters_fr, S.oversampling_fr, S.average_fr=='local')
    path_keys = ['coef', 'j', 'n', 'n1_max', 'j_fr', 'n_fr', 'spin']

    # Zeroth order
    U_0 = next(jtfs_gen)
    assert np.allclose(U_0['coef'], U_0_in)
    assert U_0['n'] == ()
    assert U_0['j'] == ()

    # First and second order
    S_jtfs = list(jtfs_gen)

    # Check that all path keys are unique
    ns = [path['n'] for path in S_jtfs]
    assert len(ns) == len(set(ns))

    # Check that order 1 comes before order 2
    orders = [len(path['n']) for path in S_jtfs]
    assert set(orders) == {1, 2}
    assert orders == sorted(orders)

    # Test first order
    S1_jtfs = filter(lambda path: len(path['n'])==1, S_jtfs)
    for path in S1_jtfs:
        # Check path format
        assert path.keys() == set(path_keys)

        # Check that first-order spins are nonnegative
        assert path['spin'] >= 0

        # Check frequency padding
        assert path['n1_max'] < S._N_padded_fr

        # Check that first-order coefficients have the same temporal stride
        stride = 2**max(S.log2_T - S.oversampling, 0)
        assert (path['coef'].shape[-1]*stride) == S._N_padded

        # Check that frequential stride works as intended
        stride_fr = 2**max(path['j_fr'][0] - S.oversampling_fr, 0)
        assert (path['coef'].shape[-2]*stride_fr) == S._N_padded_fr

        # Check that padding is sufficient
        midpoint = (path['n1_max'] + S._N_padded_fr) // (2*stride_fr)
        avg_value = np.mean(np.abs(path['coef'][midpoint, :]))
        assert avg_value < 1e-5

    # Test second order
    S2_jtfs = filter(lambda path: len(path['n'])==2, S_jtfs)
    for path in S2_jtfs:
        # Check path format
        assert path.keys() == set(path_keys)

        # Check frequency padding
        assert path['n1_max'] < S._N_padded_fr

        # Check that temporal stride works as intended
        stride = 2**max(path['j'][1] - S.oversampling, 0)
        assert (path['coef'].shape[-1]*stride) == S._N_padded

        # Check that frequential stride works as intended
        stride_fr = 2**max(path['j_fr'][0] - S.oversampling_fr, 0)
        assert (path['coef'].shape[-2]*stride_fr) == S._N_padded_fr

        # Check that padding is sufficient
        midpoint = (path['n1_max'] + S._N_padded_fr) // (2*stride_fr)
        avg_value = np.mean(np.abs(path['coef'][midpoint, :]))
        assert avg_value < 1e-5

        # Test time averaging
        S.average = 'local'
        U_2 = {**path, 'coef': backend.modulus(path['coef'])}
        S_2 = time_averaging(U_2, backend, S.phi_f, S.oversampling)

        # Check that averaged coefficients have the same temporal stride
        stride = 2**max(S.log2_T - S.oversampling, 0)
        assert (S_2['coef'].shape[-1]*stride) == S._N_padded

        # Test frequential averaging
        U_2 = {**path, 'coef': backend.modulus(path['coef'])}

        # average_fr == 'local'
        S.average_fr = 'local'
        S_2 = frequency_averaging(
            U_2, backend, S.filters_fr[0], S.oversampling_fr, S.average_fr)
        stride_fr = 2**max(S.log2_F - S.oversampling_fr, 0)
        assert S_2['n1_stride'] == stride_fr
        assert (S_2['coef'].shape[-2]*stride_fr) == S._N_padded_fr

        # average_fr == 'global'
        S.average_fr = 'global'
        S_2 = frequency_averaging(
            U_2, backend, S.filters_fr[0], S.oversampling_fr, S.average_fr)
        assert S_2['n1_stride'] == S_2['n1_max']
        assert S_2['coef'].shape[-2] == 1

        # average_fr == False
        S.average_fr = False
        S_2 = frequency_averaging(
            U_2, backend, S.filters_fr[0], S.oversampling_fr, S.average_fr)
        stride_fr = 2**max(S_2['j_fr'][0] - S.oversampling_fr, 0)
        assert S_2['n1_stride'] == stride_fr
        assert np.allclose(S_2['coef'], U_2['coef'])

    # Check that second-order spins are mirrors of each other
    for path in S2_jtfs:
        del path['coef']
    S2_pos = filter(lambda path: path['spin']>0, S2_jtfs)
    S2_neg = filter(lambda path: path['spin']<0, S2_jtfs)
    assert len(list(S2_pos)) == len(list(S2_neg))
    assert set(S2_pos) == set(S2_neg)


def test_differentiability_jtfs(random_state=42):
    device = 'cpu'
    J = 8
    J_fr = 3
    shape = (4096,)
    Q = 8
    S = TimeFrequencyScatteringTorch(
        J=J, J_fr=J_fr, shape=shape, Q=Q, T=0, F=0).to(device)
    S.build()
    S.create_filters()
    S.load_filters()
    backend = S.backend
    torch.manual_seed(random_state)

    x = torch.randn(shape, requires_grad=True, device=device)
    x_shape = backend.shape(x)
    batch_shape, signal_shape = x_shape[:-1], x_shape[-1:]
    x_reshaped = backend.reshape_input(x, signal_shape)
    U_0_in = backend.pad(x_reshaped, pad_left=S.pad_left, pad_right=S.pad_right)

    filters = [S.phi_f, S.psi1_f, S.psi2_f]
    jtfs_gen = joint_timefrequency_scattering(U_0_in, backend,
        filters, S.oversampling, S.average=='local',
        S.filters_fr, S.oversampling_fr, S.average_fr=='local')

    # Zeroth order
    U_0 = next(jtfs_gen)
    loss = torch.linalg.norm(U_0['coef'])
    loss.backward()
<<<<<<< HEAD
    assert not torch.isnan(loss)
    grad = x.grad
    assert grad is not None
    assert grad.isnan().sum() == 0
=======
    # TODO add tests here


def test_jtfs_numpy():
    # Test __init__
    kwargs = {"J": 8, "J_fr": 3, "shape": (1024,), "Q": 3}
    J = 8
    J_fr = 3
    shape = (1024,)
    Q = 3
    x = torch.zeros(kwargs["shape"])
    x[kwargs["shape"][0]//2] = 1

    # Local averaging
    S = TimeFrequencyScatteringNumPy(**kwargs)
    assert S.F == (2 ** S.J_fr)
    Sx = S(x)
    assert isinstance(Sx, np.ndarray)
    assert Sx.ndim == 3

    # Global averaging
    S = TimeFrequencyScatteringNumPy(T='global', **kwargs)
    Sx = S(x)
    assert Sx.ndim == 3
    assert Sx.shape[-1] == 1
>>>>>>> d4cb4195
<|MERGE_RESOLUTION|>--- conflicted
+++ resolved
@@ -384,12 +384,10 @@
     U_0 = next(jtfs_gen)
     loss = torch.linalg.norm(U_0['coef'])
     loss.backward()
-<<<<<<< HEAD
     assert not torch.isnan(loss)
     grad = x.grad
     assert grad is not None
     assert grad.isnan().sum() == 0
-=======
     # TODO add tests here
 
 
@@ -414,5 +412,4 @@
     S = TimeFrequencyScatteringNumPy(T='global', **kwargs)
     Sx = S(x)
     assert Sx.ndim == 3
-    assert Sx.shape[-1] == 1
->>>>>>> d4cb4195
+    assert Sx.shape[-1] == 1