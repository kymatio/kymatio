--- conflicted
+++ resolved
@@ -9,11 +9,8 @@
     joint_timefrequency_scattering, time_scattering_widthfirst,
     frequency_scattering, time_averaging, frequency_averaging)
 from kymatio.scattering1d.frontend.base_frontend import TimeFrequencyScatteringBase
-<<<<<<< HEAD
 from kymatio.scattering1d.frontend.torch_frontend import TimeFrequencyScatteringTorch
-=======
 from kymatio.scattering1d.frontend.numpy_frontend import TimeFrequencyScatteringNumPy
->>>>>>> f2e47433
 
 
 def test_jtfs_build():
@@ -358,7 +355,6 @@
     assert set(S2_pos) == set(S2_neg)
 
 
-<<<<<<< HEAD
 def test_differentiability_jtfs(random_state=42):
     device = 'cpu'
     J = 8
@@ -388,9 +384,9 @@
     U_0 = next(jtfs_gen)
     loss = torch.linalg.norm(U_0['coef'])
     loss.backward()
-    print(loss)
-    print(x.grad)
-=======
+    # TODO add tests here
+
+
 def test_jtfs_numpy():
     # Test __init__
     kwargs = {"J": 8, "J_fr": 3, "shape": (1024,), "Q": 3}
@@ -412,5 +408,4 @@
     S = TimeFrequencyScatteringNumPy(T='global', **kwargs)
     Sx = S(x)
     assert Sx.ndim == 3
-    assert Sx.shape[-1] == 1
->>>>>>> f2e47433
+    assert Sx.shape[-1] == 1