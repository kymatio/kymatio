--- conflicted
+++ resolved
@@ -5,14 +5,9 @@
 import kymatio
 from kymatio.scattering1d.core.scattering1d import scattering1d
 from kymatio.scattering1d.filter_bank import compute_temporal_support, gauss_1d
-<<<<<<< HEAD
-from kymatio.scattering1d.core.timefrequency_scattering import (frequency_scattering,
-    time_scattering_widthfirst, joint_timefrequency_scattering)
-=======
 from kymatio.scattering1d.core.timefrequency_scattering import (
     joint_timefrequency_scattering, time_scattering_widthfirst,
     frequency_scattering, time_averaging, frequency_averaging)
->>>>>>> 66ddafef
 from kymatio.scattering1d.frontend.base_frontend import TimeFrequencyScatteringBase
 from kymatio.scattering1d.frontend.torch_frontend import TimeFrequencyScatteringTorch
 
@@ -220,12 +215,7 @@
         jtfs.oversampling_fr, jtfs.average_fr=='local', spinned=True)
     for Y_fr in freq_gen:
         assert Y_fr['coef'].shape[-1] == X['coef'].shape[-1]
-<<<<<<< HEAD
         assert Y_fr['n'] == (4, Y_fr['n_fr'])
-=======
-        assert Y_fr['n'] == (4,) + Y_fr['n_fr']
->>>>>>> 66ddafef
-
 
 def test_joint_timefrequency_scattering():
     # Define scattering object
@@ -287,17 +277,10 @@
 
         # Check that first-order coefficients have the same temporal stride
         stride = 2**max(S.log2_T - S.oversampling, 0)
-<<<<<<< HEAD
-        assert path['coef'].shape[-1] == (S._N_padded // stride)
-
-        # Check that frequential stride works as intended
-        stride_fr = 2**max(path['j_fr'] - S.oversampling_fr, 0)
-=======
         assert (path['coef'].shape[-1]*stride) == S._N_padded
 
         # Check that frequential stride works as intended
         stride_fr = 2**max(path['j_fr'][0] - S.oversampling_fr, 0)
->>>>>>> 66ddafef
         assert (path['coef'].shape[-2]*stride_fr) == S._N_padded_fr
 
         # Check that padding is sufficient
@@ -316,17 +299,10 @@
 
         # Check that temporal stride works as intended
         stride = 2**max(path['j'][1] - S.oversampling, 0)
-<<<<<<< HEAD
-        assert path['coef'].shape[-1] == (S._N_padded // stride)
-
-        # Check that frequential stride works as intended
-        stride_fr = 2**max(path['j_fr'] - S.oversampling_fr, 0)
-=======
         assert (path['coef'].shape[-1]*stride) == S._N_padded
 
         # Check that frequential stride works as intended
         stride_fr = 2**max(path['j_fr'][0] - S.oversampling_fr, 0)
->>>>>>> 66ddafef
         assert (path['coef'].shape[-2]*stride_fr) == S._N_padded_fr
 
         # Check that padding is sufficient
@@ -334,8 +310,6 @@
         avg_value = np.mean(np.abs(path['coef'][midpoint, :]))
         assert avg_value < 1e-5
 
-<<<<<<< HEAD
-=======
         # Test time averaging
         S.average = 'local'
         U_2 = {**path, 'coef': backend.modulus(path['coef'])}
@@ -371,14 +345,12 @@
         assert S_2['n1_stride'] == stride_fr
         assert np.allclose(S_2['coef'], U_2['coef'])
 
->>>>>>> 66ddafef
     # Check that second-order spins are mirrors of each other
     for path in S2_jtfs:
         del path['coef']
     S2_pos = filter(lambda path: path['spin']>0, S2_jtfs)
     S2_neg = filter(lambda path: path['spin']<0, S2_jtfs)
     assert len(list(S2_pos)) == len(list(S2_neg))
-<<<<<<< HEAD
     assert set(S2_pos) == set(S2_neg)
 
 
@@ -412,7 +384,4 @@
     loss = torch.linalg.norm(U_0['coef'])
     loss.backward()
     print(loss)
-    print(x.grad)
-=======
-    assert set(S2_pos) == set(S2_neg)
->>>>>>> 66ddafef
+    print(x.grad)